//======================================================================================================================
// Facsimile: A Discrete-Event Simulation Library
// Copyright © 2004-2019, Michael J Allen.
//
// This file is part of Facsimile.
//
// Facsimile is free software: you can redistribute it and/or modify it under the terms of the GNU Lesser General Public
// License as published by the Free Software Foundation, either version 3 of the License, or (at your option) any later
// version.
//
// Facsimile is distributed in the hope that it will be useful, but WITHOUT ANY WARRANTY; without even the implied
// warranty of MERCHANTABILITY or FITNESS FOR A PARTICULAR PURPOSE. See the GNU Lesser General Public License for more
// details.
//
// You should have received a copy of the GNU Lesser General Public License along with Facsimile. If not,
// see http://www.gnu.org/licenses/lgpl.
//
// The developers welcome all comments, suggestions and offers of assistance. For further information, please visit the
// project home page at:
//
//   http://facsim.org/
//
// Thank you for your interest in the Facsimile project!
//
// IMPORTANT NOTE: All patches (modifications to existing files and/or the addition of new files) submitted for
// inclusion as part of the official Facsimile code base, must comply with the published Facsimile Coding Standards. If
// your code fails to comply with the standard, then your patches will be rejected. For further information, please
// visit the coding standards at:
//
//   http://facsim.org/Documentation/CodingStandards/
//======================================================================================================================

//======================================================================================================================
// SBT build configuration Facsimile and its sub-projects.
//======================================================================================================================

import java.time.ZonedDateTime
import java.util.jar.Attributes.Name
import sbtrelease.ReleaseStateTransformations._
import sbtrelease.Version
import scala.util.Properties
import scoverage.ScoverageKeys
import xerial.sbt.Sonatype.sonatypeSettings

// Disable certain Scalastyle options, which IntelliJ IDEA insists on applying to SBT sources.
//scalastyle:off scaladoc
//scalastyle:off multiple.string.literals

// Library dependency version information.
//
// Keep all compiler and library version numbers here, in alphabetical order, for easy maintenance.
val AkkaVersion = "2.6.1"
val CatsVersion = "2.0.0"
val ParboiledVersion = "2.1.8"
val ScalaVersion = "2.12.10"
<<<<<<< HEAD
val ScalaCheckVersion = "1.14.2"
val ScalaTestVersion = "3.1.0"
=======
val ScalaCheckVersion = "1.14.3"
val ScalaTestVersion = "3.0.8"
>>>>>>> 06fa20a6
val ScoptVersion = "4.0.0-RC2"
val SquantsVersion = "1.6.0"

// Regular expression for matching release versions.
val ReleaseVersion = """(\d+)\.(\d+)\.(\d+)""".r

// Regular expression for matching snapshot versions.
val SnapshotVersion = """(\d+)\.(\d+)\.(\d+)-SNAPSHOT""".r

// Date the facsimile project was started.
//
// This is the date that the Facsimile project was announced on the Facsimile web-site (which was actually a few days
// after the project was first registered on Sourceforge, but it's the best date we have).
val facsimileStartDate = ZonedDateTime.parse("2004-06-22T18:16:00-04:00[America/New_York]")

// Date this build was performed.
//
// Ideally, this ought to be the date of the current commit, but that's not so easy to determine. This should be OK,
// particularly for custom builds.
val facsimileBuildDate = ZonedDateTime.now()

// Function to determine the copyright range.
//
// If the year of the start date differs from the year of the build, then the copyright message will have a year range
// (e.g. 2004-2016); otherwise, since both years are the same, it will be a single year value (e.g. 2016). The return
// value is a string with the year range or value as appropriate.
val copyrightRange = {
  val startYear = facsimileStartDate.getYear.toString
  val currentYear = facsimileBuildDate.getYear.toString
  if(startYear == currentYear) startYear
  else s"$startYear-$currentYear"
}

// Retrieve base version number.
//
// Return a base version number made up of just the major and minor version numbers, without a release/revision/build
// number or a SNAPSHOT tail.
def baseVersion(ver: String): String = ver match {
  case ReleaseVersion(maj, min, _) => s"$maj.$min"
  case SnapshotVersion(maj, min, _) => s"$maj.$min"
  case _ => s"Invalid(\'$ver\')"
}

// Git URL.
val gitURL = "https://github.com/Facsimile/facsimile"

// Git SCM record
val gitSCM = s"scm:git:$gitURL.git"

// Dependency criteria for both compile and test.
//
// NOTE: This appears to prevent Scaladoc from resolving links to library dependency documentation. Refer to the
// following bug report for further details:
//
//   https://github.com/sbt/sbt/issues/4929
val dependsOnCompileTest = "compile;test->test"

// Common project settings.
//
// These settings are common to all SBT root- and sub-projects.
//
// Note that we implement release versioning for artifacts through the Release plugin. The current version is stored in
// the "version.sbt" file.
//
// Owning organization.
//
// This is the Maven/SBT/Ivy group ID and should match the root package name of the Scala sources. It should also be the
// reverse of the web-site name (less any "www" prefix). Thus "http://facsim.org/" yields an organization ID/root
// package name of "org.facsim"
ThisBuild / organization := "org.facsim"

// Human-readable legal name of the owning organization.
ThisBuild / organizationName := "Michael J Allen"

// Web-site of the owning organization.
ThisBuild / organizationHomepage := Some(url("http://facsim.org/"))

// Web-site of the associated project.
ThisBuild / homepage := Some(url("http://facsim.org/"))

// Scala cross compiling.
//
// Right now, the complexities of supporting multiple Scala versions has been deferred in favor of supporting a single
// version that meets the project's requirements. This decision forces all users to use the same Scala release that
// was used to build Facsimile and so will be reviewed in future.
//
// IMPORTANT: These values MUST be synchronized with the Travis CI .travis.yml file in the project's root directory,
// or Travis CI Facsimile builds may yield unexpected results.
//
// Note: These settings apply to all projects, so ensure that all projects support all of these versions. In particular,
// all third-party libraries utilized by all Facsimile sub-projects must be compatible with all of these versions.
ThisBuild / crossScalaVersions := Seq(ScalaVersion)

// Scala default version.
//
// NOTE: While it might appear that these Scala version options should be placed in "sourceProjectSettings", SBT will
// use the Scala version to decorate the project's artifact/normalized name. Hence, even if a project does not contain
// any sources, it it still necessary to provide the version of Scala that is in use.
ThisBuild / scalaVersion := crossScalaVersions.value.head

// Publish artifacts to the Sonatype OSS repository.
//
// It appears that this needs to be set globally.
ThisBuild / publishTo := sonatypePublishToBundle.value

// Add external resolvers here (and also in project/Resolvers.sbt).
//
// This is currently necessary because SBT does not appear to allow certain resolvers (such as the "Artima Maven
// Repository") to specify a project-wide resolver in just the "project/Resolves.sbt" file (or equivalent). Refer to the
// following issues for further details.
//
//   https://github.com/sbt/sbt/issues/4103
//   https://github.com/sbt/sbt/issues/4103#issuecomment-509162557
//   https://github.com/sbt/sbt/issues/5070
//   https://github.com/scalatest/scalatest/issues/1696
ThisBuild / resolvers += "Artima Maven Repository" at "https://repo.artima.com/releases"

// Common Scala compilation options (for compiling sources and generating documentation).
lazy val commonScalaCSettings = Seq(
  "-deprecation",
  "-encoding", "UTF-8",
  //"-Xfatal-warnings",
)

// Doc project settings.
//
// These settings should be added to projects that generate documentation.
lazy val docProjectSettings = Seq(

  // ScalaDoc generation options.
  //
  // The -Ymacro-no-expand prevents macro definitions from being expanded in macro sub-classes (Unidoc is currently
  // unable to accommodate macros, so this is necessary).
  //
  // Note that diagram generation requires that GraphViz be installed on the build machine. However, at the time of
  // writing, ScalaDoc's use of GraphViz is broken and does not work correctly.
  (Compile, doc) / scalacOptions := commonScalaCSettings ++ Seq(
    "-author",
    "-diagrams",
    //"-diagrams-debug", //<-- Uncomment option to debug diagramming errors. Make sure graphviz is installed.
    "-doc-footer", s"Copyright © $copyrightRange, ${organizationName.value}. All rights reserved.",
    "-doc-format:html",
    "-doc-title", s"{name.value} API Documentation",
    "-doc-version", baseVersion(version.value),
    "-groups",
    //"-implicits",
    //"-no-prefixes",
    "-Ymacro-expand:none",
  ),

  // Allow the generated ScalaDoc to link to the ScalaDoc documentation of dependent libraries that have included an
  // "apiURL" property in their library's Maven POM configuration.
  autoAPIMappings := true,
)

// Published project settings.
//
// Published projects must define the artifacts to be published, and take care of publishing them to the Sonatype OSS
// repository. Consequently, there is a lot of Maven/SBT/Ivy configuration information here.
//
// Note that the Sonatype plugin's settings are used to ensure that the resulting artifacts can be published to the
// Sonatype OSS repository, which automatically pushes project information to the Maven Central Repository.
//
// NOTES:
// 1. Test artifacts should NOT be published. This is disabled by the line "Test / publishArtifact := false" below.
// 2. Third-party artifacts referenced by Facsimile must be available in the Maven Central Repository.
// 3. Maven metadata that is not defined by SBT properties must be defined in the "pomExtra" setting as XML.
// 4. Artifacts must be signed via GPG for verification and authenticity purposes. This is also essential for artifcats
//    to be published to the Sonatype OSS Nexus repository; in this case, the software must be signed using the key for
//    "authentication@facsim.org". If your version of Facsimile is signed by a different key, then you do not have the
//    official version.)
//
// The sbt-gpg plugin uses GPG (GNU Privacy Guard) to sign artifacts, and this must be installed on the current machine.
// The key ID must be specified in a file configured by the Release Manager, typically "~/.sbt/1.0/Credentials.sbt".
// Finally, the key (including the private key) must be registered in GPG on the local machine.
//
// WARNING: THE GPG SECRET KEY AND THE CREDENTIALS FILE MUST NEVER BE MADE PUBLIC AND SHOULD NEVER BE COMMITTED AS PART
// OF ANY SOURCES.
//
// We publish to the snapshots repository if this is a snapshot, or to the releases staging repository if this is an
// official release.
lazy val publishedProjectSettings = sonatypeSettings ++ Seq(

  // Identifier of the GPG key used to sign artifacts during publication.
  gpgKey := Some("authentication@facsim.org"),

  // Start year of this project.
  startYear := Some(facsimileStartDate.getYear),

  // All Facsimile libraries are published under the LGPL as specified below.
  licenses := Seq(
    "GNU Lesser General Public License version 3 (LGPLv3)" ->
    url("http://www.gnu.org/licenses/lgpl-3.0-standalone.html")
  ),

  // Facsimile utilizes git for version control, hosted by GitHub.
  scmInfo := Some(
    ScmInfo(url(gitURL), gitSCM, Some(gitSCM))
  ),

  // Test artifacts should not be published.
  Test / publishArtifact := false,

  // Developers. Add yourself here if you've contributed code the Facsimile project.
  //
  // Developer fields are: ID, name, email & URL.
  developers := List(
    Developer("mja", "Michael J Allen", "mike.allen@facsim.org", url("http://facsim.org")),
  ),

  // Maven POM information which is not available elsewhere through SBT settings.
  pomExtra :=
  <prerequisites>
    <maven>3.0</maven>
  </prerequisites>
  <issueManagement>
    <system>GitHub Issues</system>
    <url>https://github.com/Facsimile/facsimile/issues</url>
  </issueManagement>,

  // Scaladoc API.
  //
  // Tell any dependent projects where to find published API documentation to link to (via autoAPIMappings).
  //
  // This link will be published in the project's Maven POM file.
  //
  // Note: This documentation is versioned, using the base version, so that links will always be to the version of
  // this software in use by the dependent project.
  apiURL := organizationHomepage.value.map(h => url(h.toString + s"/Documentation/API/${version.value}")),

  // Manifest additions for the library jar file.
  //
  // The jar file should be sealed so that the packages contained cannot be extended. We also add inception & build
  // timestamps for information purposes.
  (Compile, packageBin) / packageOptions ++= Seq(

    // Standard manifest attributes.
    Package.ManifestAttributes(

      // The jar file should be sealed so that the packages contained withing it cannot be extended.
      Name.SEALED -> "true",

      // Override the version of the specification to be just the base version.
      Name.SPECIFICATION_VERSION -> baseVersion(version.value),
    ),

    // Now for some custom attributes.
    //
    // These are useful for documenting the conditions under which a build was made, as well as for providing useful
    // information to the user.
    Package.ManifestAttributes(

      // Add inception timestamp so that project knows it's start date.
      "Inception-Timestamp" -> facsimileStartDate.toString,

      // Document the tool employed to build this project.
      "Build-SBT-Version" -> sbtVersion.value,

      // Document the version of the JDK used to build this project.
      "Build-JDK-Version" -> Properties.javaVersion,

      // Document the version of the Scala compiler used to create the build.
      //
      // Note: This is NOT necessarily the same as the version of Scala used to compile the project - it is the
      // version of Scala that was used to compile the SBT build.
      "Build-Scala-Version" -> Properties.versionNumberString,

      // Add build timestamp so that project knows when it was built.
      "Build-Timestamp" -> facsimileBuildDate.toString,
    ),
  ),

  // By default, we'll bump the bug-fix/release number of the version following a release.
  releaseVersionBump := Version.Bump.Bugfix,

  // Have the release plugin write current version information into Version.sbt, in the project's root directory.
  //
  // NOTE: The Version.sbt file MUST NOT be manually edited and must be maintained under version control.
  //
  // Commented out, as this no longer appears to be working correctly. Also renamed the version file form "Version.sbt"
  // (my preference) to "version.sbt", so that it works by default. Issue raised:
  //
  //    https://github.com/sbt/sbt-release/issues/252
  //releaseVersionFile := file("Version.sbt"),

  // Employ the following custom release process.
  //
  // This differs from the standard sbt-release process in that:
  // a) We must perform static source checking (using Scalastyle) before setting the release version.
  // b) We employ the sbt-sonatype plugin to publish the project, which also takes care of signing published artifacts.
  releaseProcess := Seq[ReleaseStep](

    // Firstly, verify that none of this project's dependencies are SNAPSHOT releases.
    checkSnapshotDependencies,

    // Prompt for the version to be released and for the next development version.
    inquireVersions,

    // Clean all build files, to ensure the release is built from scratch.
    //
    // NOTE: This does not appear to work too well, so running "sbt clean" before running "sbt release" is highly
    // recommended.
    runClean,

    // Run the test suite, to verify that all tests pass. (This will also compile all code.)
    runTest,

    // Run scalastyle on sources to ensure that sources are correctly formatted and contain no static errors.
    releaseStepInputTask(scalastyle),

    // Run scalastyle on test sources to ensure that sources are correctly formatted and contain no static errors.
    releaseStepInputTask(Test / scalastyle),

    // Update the "Version.sbt" file so that it contains the release version number.
    setReleaseVersion,

    // Commit and tag the release version.
    commitReleaseVersion,
    tagRelease,

    // Sign, publish and release artifacts to the Sonatype OSS repository.
    //
    // This requires publishTo to be defined correctly (see above).
    //
    // NOTE: If cross-publishing, use 'releaseStepCommandAndRemaining("+publishSigned")' in place of
    // 'releaseStepCommand("publishSigned")'.
    releaseStepCommand("publishSigned"),
    releaseStepCommand("sonatypeBundleRelease"),

    // Update the "Version.sbt" file so that it contains the new development version number.
    setNextVersion,

    // Commit the updated working directory, so that the new development version takes effect.
    commitNextVersion,

    // Push all commits to the upstream repository.
    //
    // This is typically determined by including the "-u" argument to a git push command. The upstream repository for a
    // release MUST be the primary Facsimile repository, not a fork.
    pushChanges,
  ),
)

// Source project settings.
//
// These settings are common to all projects that contain source files, which must be compiled and tested.
//
// Any library dependencies listed here MUST be universal and not non-transitive.
lazy val sourceProjectSettings = Seq(

  // Scala compiler options.
  //
  // -Xfatal-warnings is disabled because some deprecated code features are still in use, resulting in warnings that
  // cannot currently be suppressed. (The Scala team have been deprecating a lot of features as of 2.11, but there are
  // no alternatives to many of the deprecated classes, which is becoming a nuisance.)
  //
  // As Xfatal-warnings is not in use, it's possible to have builds that generate tons of warnings, but which do not
  // fail a build. This is unacceptable: projects must build clean, without any errors or warnings, as a basic
  // requirement for any release to be performed.
  //
  // -Xstrict-inference is currently disabled as it outputs erroneous warnings for some generic code. See
  // https://issues.scala-lang.org/browse/SI-7991 for further details.
  Compile / scalacOptions := commonScalaCSettings ++ Seq(

    // Code compilation options. YpartialUnification is required by the Typelevel Cats library.
    "-feature",
    "-g:vars",
    "-opt:l:method",
    "-opt-warnings:_",
    "-target:jvm-1.8",
    "-unchecked",
    "-Xcheckinit",
    "-Xlint:_",
    //"-Xstrict-inference",
    "-Ypartial-unification",
    "-Ywarn-adapted-args",
    "-Ywarn-dead-code",
    "-Ywarn-inaccessible",
    "-Ywarn-infer-any",
    "-Ywarn-nullary-override",
    "-Ywarn-nullary-unit",
    "-Ywarn-numeric-widen",
    "-Ywarn-unused",
    "-Ywarn-unused-import",
    "-Ywarn-value-discard",
  ),

  // Fork the tests, so that they run in a separate process. This is a requirement for forked benchmarking with
  // ScalaMeter, and improves test reliability.
  Test / fork := true,

  // As recommended by ScalaTest, disable buffered logs in Test, in order to use ScalaTest's built-in buffering. This
  // helps to present test results in a logical manner when tests are executed in parallel.
  Test / logBuffered := false,

  // Execute tests in parallel.
  //
  // Output makes more sense using the ScalaTest log buffering algorithm (enabled by disabling logBuffered for testing,
  // above).
  //
  // Currently disabled because it interferes with ScalaMeter benchmarking.
  Test / parallelExecution := false,

  // Code test coverage settings.
  //
  // Target coverage is 100%. Over time, the test coverage required for a successful build will be raised to this value
  // to ensure code is as fully tested as possible.
  //
  // Note: NEVER set ScoverageKeys.coverageEnabled to true, as it will cause the library to look for the Scoverage
  // measurement files on the original build machine, and throw a FileNotFoundException when it fails to locate them.
  // Instead, issuing "coverage" or "coverageOn" commands to SBT will enable coverage (prior to testing on Travis CI,
  // for example). Also, make sure that "clean" is issued prior to any build operation.
  ScoverageKeys.coverageHighlighting := true,
  ScoverageKeys.coverageFailOnMinimum := true,
  ScoverageKeys.coverageMinimum := 0,

  // Required libraries common to all source projects.
  //
  // As stated above, these must be universal and non-transitive for all projects. In particular, indirect dependencies
  // (dependencies that are required by direct dependencies) should not be explicitly included, as this can lead to
  // versioning problems (such as depending upon two or more different versions of the same library).
  //
  // Right now, the only universal dependencies are libraries required by the test phase.
  libraryDependencies ++= Seq(

    // ScalaCheck is a property-based testing library, used extensively within Facsimile's test suite.
    "org.scalacheck" %% "scalacheck" % ScalaCheckVersion % Test,

    // ScalaTest is a library providing a framework for unit-testing
    "org.scalatest" %% "scalatest" % ScalaTestVersion % Test,
  ),
)

// Settings for all projects that should not publish artifacts to the Sonatype OSS repository.
lazy val unpublishedProjectSettings = Seq(

  // Ensure that the current project does not publish any of its artifacts.
  publishArtifact := false,
)

// Name of the facsimile-util project.
val FacsimileUtilName = "facsimile-util"

// Facsimile-Util project.
//
// The Facsimile-Util project contains common utility code that is utilized by other Facsimile projects, as well as
// third-party projects.
lazy val facsimileUtil = project.in(file(FacsimileUtilName))
.settings(sourceProjectSettings: _*)
.settings(docProjectSettings: _*)
.settings(publishedProjectSettings: _*)
.settings(

  // Name and description of this project.
  name := "Facsimile Utility Library",
  normalizedName := FacsimileUtilName,
  description := """The Facsimile Utility library provides a number of utilities required by other Facsimile libraries
  |as well as third-party libraries.""".stripMargin.replaceAll("\n", " "),

  // Utility library dependencies.
  libraryDependencies ++= Seq(

    // The Scala reflection library is required for implementing macros.
    "org.scala-lang" % "scala-reflect" % ScalaVersion,

    // Akka streams library & testkit (the latter scoped for testing only).
    //
    // This is used for creating streams of data.
    //
    // Akka streams additionally includes the following library dependencies:
    //
    // "com.typesafe" %% "config"
    // "com.typesafe" %% "ssl-config-core"
    // "com.typesafe.akka" %% "akka-core"
    // "com.typesafe.akka" %% "akka-actor"
    // "com.typesafe.akka" %% "akka-protobuf"
    // "org.reactivestreams" %% "reactive-streams"
    // "org.scala-lang.modules" %% "scala-java8-compat"
    // "org.scala-lang.modules" %% "scala-parser-combinators"
    "com.typesafe.akka" %% "akka-stream" % AkkaVersion,
    "com.typesafe.akka" %% "akka-stream-testkit" % AkkaVersion % Test,

    // Parboiled 2 is a parsing library, required for Facsimile's file parsing capabilities.
    "org.parboiled" %% "parboiled" % ParboiledVersion,
  ),

  // Help the test code find the test JAR files that we use to verify JAR file manifests.
  Test / unmanagedBase := baseDirectory.value / "src/test/lib",
)

// Name of the facsimile-collection project.
val FacsimileCollectionName = "facsimile-collection"

// Facsimile-Collection project.
//
// The Facsimile-Collection project contains custom, immutable collections that are utilized by other Facsimile
// projects.
lazy val facsimileCollection = project.in(file(FacsimileCollectionName))
.dependsOn(facsimileUtil % dependsOnCompileTest)
.settings(sourceProjectSettings: _*)
.settings(docProjectSettings: _*)
.settings(publishedProjectSettings: _*)
.settings(

  // Name and description of this project.
  name := "Facsimile Collection Library",
  normalizedName := FacsimileCollectionName,
  description := """The Facsimile Collection library provides custom, immutable collections that are required by other
                   |Facsimile libraries as well as third-party libraries.""".stripMargin.replaceAll("\n", " "),
)

// Temporarily commented out - not ready for launch, right now.
//// Name of the facsimile-sfx project.
//lazy val FacsimileSFXName = "facsimile-sfx"
//
//// Facsimile-SFX project.
////
//// The Facsimile-SFX project is a lightweight Scala wrapper for JavaFX.
//lazy val facsimileSFX = project.in(file(FacsimileSFXName))
//.dependsOn(facsimileUtil % dependsOnCompileTest)
//.settings(sourceProjectSettings: _*)
//.settings(docProjectSettings: _*)
//.settings(publishedProjectSettings: _*)
//.settings(
//
//  // Name and description of this project.
//  name := "Facsimile SFX Library",
//  normalizedName := FacsimileSFXName,
//  description:= """The Facsimile SFX library is a lightweight Scala wrapper for JavaFX.""".stripMargin.
//  replaceAll("\n", " "),
//)

// Temporarily commented out - not ready for launch, right now.
//// Name of the facsimile-types project.
//val FacsimileTypesName = "facsimile-types"
//
//// Facsimile-Types project.
////
//// The Facsimile-Types project supports custom value type classes, which support dimensional analysis, physics
//// calculations, probabilities, etc., in a variety of supported units.
//lazy val facsimileTypes = project.in(file(FacsimileTypesName))
//.dependsOn(facsimileUtil % dependsOnCompileTest)
//.settings(sourceProjectSettings: _*)
//.settings(docProjectSettings: _*)
//.settings(publishedProjectSettings: _*)
//.settings(
//
//  // Name and description of this project.
//  name := "Facsimile Types Library",
//  normalizedName := FacsimileTypesName,
//  description := """The Facsimile Types library supports dimensional analysis, physics calculations, probabilities,
//  |specified in a variety of value classes, in a variety of supported units.""".stripMargin.replaceAll("\n", " "),
//
//  libraryDependencies ++= Seq(
//    "org.typelevel" %% "spire" % SpireVersion,
//  ),
//)

// Temporarily commented out - not ready for launch, right now.
//// Name of the facsimile-stat project.
//val FacsimileStatName = "facsimile-stat"
//
//// Facsimile-Stat project.
////
//// The Facsimile-Stat project supports statistical distribution sampling, reporting, analysis and inference testing.
//lazy val facsimileStat = project.in(file(FacsimileStatName))
//.dependsOn(facsimileUtil % dependsOnCompileTest, facsimileTypes % dependsOnCompileTest)
//.settings(sourceProjectSettings: _*)
//.settings(docProjectSettings: _*)
//.settings(publishedProjectSettings: _*)
//.settings(
//
//  // Name and description of this project.
//  name := "Facsimile Statistical Library",
//  normalizedName := FacsimileStatName,
//  description := """The Facsimile Statistical library supports statistical distribution sampling, reporting, analysis
//  |and inference testing.""".stripMargin.replaceAll("\n", " "),
//)

// Name of the facsimile-simulation project.
val FacsimileSimulationName = "facsimile-simulation"

// Facsimile-Simulation project.
//
// The Facsimile-Simulation project provides a purely functional simulation engine for running simulations.
lazy val facsimileSimulation = project.in(file(FacsimileSimulationName))
// Temporarily remove dependency on SFX and Stat modules - not ready for launch, right now.
//.dependsOn(facsimileCollection % dependsOnCompileTest, facsimileSFX % dependsOnCompileTest,
//facsimileStat % dependsOnCompileTest)
.dependsOn(facsimileCollection % dependsOnCompileTest)
.settings(sourceProjectSettings: _*)
.settings(docProjectSettings: _*)
.settings(publishedProjectSettings: _*)
.settings(

  // Name and description of this project.
  name := "Facsimile Simulation Library",
  normalizedName := FacsimileSimulationName,
  description := """The Facsimile Simulation library is a purely functional, discrete-event simulation engine. It is the
  |beating heart at the center of all Facsimile simulation models.""".stripMargin.replaceAll("\n", " "),

  // Facsimile Engine dependencies.
  libraryDependencies ++= Seq(

    // Scopt is a functional command line parsing library.
    "com.github.scopt" %% "scopt" % ScoptVersion,

    // Cats is a general-purpose library supporting functional programming. Facsimile uses the Cat State monad heavily
    // for simulation state transitions.
    "org.typelevel" %% "cats-core" % CatsVersion,

    // Squants is a dimensional analysis library, providing support for modeling physical quantities such as Time,
    // Length, Angle, Velocity, etc.
    "org.typelevel" %% "squants" % SquantsVersion,
  )
)

// Facsimile root project.
//
// The Facsimile root project simply aggregates actions across all Facsimile projects.
//
// TODO: Merge all documentation for sub-projects and publish it ti the Facsimile web-site/elsewhere.
lazy val facsimile = project.in(file("."))
// Temporarily remove dependency on SFX and Stat modules - not ready for launch, right now.
//.aggregate(facsimileUtil, facsimileCollection, facsimileTypes, facsimileSFX, facsimileStat, facsimileSimulation)
.aggregate(facsimileUtil, facsimileCollection, facsimileSimulation)
.enablePlugins(ScalaUnidocPlugin)
.settings(unpublishedProjectSettings: _*)
.settings(

  // Name and description of this project.
  name := "Facsimile",
  normalizedName := "facsimile",
  description := """The Facsimile project's goal is to develop and maintain a high-quality, 3D, discrete-event
  |simulation library that can be used for industrial simulation projects in an engineering and/or manufacturing
  |environment. Facsimile simulations run on Microsoft Windows as well as on Linux, Mac OS, BSD and Unix on the Java
  |virtual machine.""".stripMargin.replaceAll("\n", " "),
)
//scalastyle:on multiple.string.literals
//scalastyle:on scaladoc<|MERGE_RESOLUTION|>--- conflicted
+++ resolved
@@ -53,13 +53,8 @@
 val CatsVersion = "2.0.0"
 val ParboiledVersion = "2.1.8"
 val ScalaVersion = "2.12.10"
-<<<<<<< HEAD
-val ScalaCheckVersion = "1.14.2"
+val ScalaCheckVersion = "1.14.3"
 val ScalaTestVersion = "3.1.0"
-=======
-val ScalaCheckVersion = "1.14.3"
-val ScalaTestVersion = "3.0.8"
->>>>>>> 06fa20a6
 val ScoptVersion = "4.0.0-RC2"
 val SquantsVersion = "1.6.0"
 
