//======================================================================================================================
// Facsimile: A Discrete-Event Simulation Library
// Copyright © 2004-2020, Michael J Allen.
//
// This file is part of Facsimile.
//
// Facsimile is free software: you can redistribute it and/or modify it under the terms of the GNU Lesser General Public
// License as published by the Free Software Foundation, either version 3 of the License, or (at your option) any later
// version.
//
// Facsimile is distributed in the hope that it will be useful, but WITHOUT ANY WARRANTY; without even the implied
// warranty of MERCHANTABILITY or FITNESS FOR A PARTICULAR PURPOSE. See the GNU Lesser General Public License for more
// details.
//
// You should have received a copy of the GNU Lesser General Public License along with Facsimile. If not,
// see http://www.gnu.org/licenses/lgpl.
//
// The developers welcome all comments, suggestions and offers of assistance. For further information, please visit the
// project home page at:
//
//   http://facsim.org/
//
// Thank you for your interest in the Facsimile project!
//
// IMPORTANT NOTE: All patches (modifications to existing files and/or the addition of new files) submitted for
// inclusion as part of the official Facsimile code base, must comply with the published Facsimile Coding Standards. If
// your code fails to comply with the standard, then your patches will be rejected. For further information, please
// visit the coding standards at:
//
//   http://facsim.org/Documentation/CodingStandards/
//======================================================================================================================

//======================================================================================================================
// SBT build configuration Facsimile and its sub-projects.
//======================================================================================================================

import java.time.ZonedDateTime
import java.util.jar.Attributes.Name
import sbtrelease.ReleaseStateTransformations._
import sbtrelease.Version
import scala.util.Properties
import scoverage.ScoverageKeys
import xerial.sbt.Sonatype.sonatypeSettings

// Disable certain Scalastyle options, which IntelliJ IDEA insists on applying to SBT sources.
//scalastyle:off scaladoc
//scalastyle:off multiple.string.literals

// Library dependency version information.
//
// Keep all compiler and library version numbers here, in alphabetical order, for easy maintenance.
//
// NOTE: When changing the primary Scala version, remember to update "./.travis.yml" to match.
val AkkaVersion = "2.6.13"
val CatsVersion = "2.1.0"
val ParboiledVersion = "2.2.1"
val PrimaryScalaVersion = "2.13.5"
val ScalaMeterVersion = "0.21"
val ScalaTestPlusScalaCheckVersion = "3.1.0.0-RC2"
<<<<<<< HEAD
val ScalaTestVersion = "3.2.7"
val ScoptVersion = "4.0.0"
val SquantsVersion = "1.7.0"
=======
val ScalaTestVersion = "3.2.5"
val ScoptVersion = "4.0.1"
val SquantsVersion = "1.7.4"
>>>>>>> 00f20976

// Regular expression for matching release versions.
val ReleaseVersion = """(\d+)\.(\d+)\.(\d+)""".r

// Regular expression for matching snapshot versions.
val SnapshotVersion = """(\d+)\.(\d+)\.(\d+)-SNAPSHOT""".r

// Date the facsimile project was started.
//
// This is the date that the Facsimile project was announced on the Facsimile web-site (which was actually a few days
// after the project was first registered on Sourceforge, but it's the best date we have).
val facsimileStartDate = ZonedDateTime.parse("2004-06-22T18:16:00-04:00[America/New_York]")

// Date this build was performed.
//
// Ideally, this ought to be the date of the current commit, but that's not so easy to determine. This should be OK,
// particularly for custom builds.
val facsimileBuildDate = ZonedDateTime.now()

// Function to determine the copyright range.
//
// If the year of the start date differs from the year of the build, then the copyright message will have a year range
// (e.g. 2004-2016); otherwise, since both years are the same, it will be a single year value (e.g. 2016). The return
// value is a string with the year range or value as appropriate.
val copyrightRange = {
  val startYear = facsimileStartDate.getYear.toString
  val currentYear = facsimileBuildDate.getYear.toString
  if(startYear == currentYear) startYear
  else s"$startYear-$currentYear"
}

// Retrieve base version number.
//
// Return a base version number made up of just the major and minor version numbers, without a release/revision/build
// number or a SNAPSHOT tail.
def baseVersion(ver: String): String = ver match {
  case ReleaseVersion(maj, min, _) => s"$maj.$min"
  case SnapshotVersion(maj, min, _) => s"$maj.$min"
  case _ => s"Invalid(\'$ver\')"
}

// Git URL.
val gitURL = "https://github.com/Facsimile/facsimile"

// Git SCM record
val gitSCM = s"scm:git:$gitURL.git"

// Dependency criteria for both compile and test.
//
// NOTE: This appears to prevent Scaladoc from resolving links to library dependency documentation. Refer to the
// following bug report for further details:
//
//   https://github.com/sbt/sbt/issues/4929
val dependsOnCompileTest = "compile;test->test"

// Common project settings.
//
// These settings are common to all SBT root- and sub-projects.
//
// Note that we implement release versioning for artifacts through the Release plugin. The current version is stored in
// the "version.sbt" file.
//
// Owning organization.
//
// This is the Maven/SBT/Ivy group ID and should match the root package name of the Scala sources. It should also be the
// reverse of the web-site name (less any "www" prefix). Thus "http://facsim.org/" yields an organization ID/root
// package name of "org.facsim"
ThisBuild / organization := "org.facsim"

// Human-readable legal name of the owning organization.
ThisBuild / organizationName := "Michael J Allen"

// Web-site of the owning organization.
ThisBuild / organizationHomepage := Some(url("http://facsim.org/"))

// Web-site of the associated project.
ThisBuild / homepage := Some(url("http://facsim.org/"))

// Scala version.
//
// NOTE: While it might appear that these Scala version options should be placed in "sourceProjectSettings", SBT will
// use the Scala version to decorate the project's artifact/normalized name. Hence, even if a project does not contain
// any sources, it it still necessary to provide the version of Scala that is in use.
ThisBuild / scalaVersion := PrimaryScalaVersion

// Publish artifacts to the Sonatype OSS repository.
//
// It appears that this needs to be set globally.
ThisBuild / publishTo := sonatypePublishToBundle.value

// Add external resolvers here (and also in project/Resolvers.sbt).
//
// This is currently necessary because SBT does not appear to allow certain resolvers (such as the "Artima Maven
// Repository") to specify a project-wide resolver in just the "project/Resolves.sbt" file (or equivalent). Refer to the
// following issues for further details.
//
//   https://github.com/sbt/sbt/issues/4103
//   https://github.com/sbt/sbt/issues/4103#issuecomment-509162557
//   https://github.com/sbt/sbt/issues/5070
//   https://github.com/scalatest/scalatest/issues/1696
//
// Artima repository is required for SuperSafe compiler plugin.
ThisBuild / resolvers += "Artima Maven Repository" at "https://repo.artima.com/releases"

// Common Scala compilation options (for compiling sources and generating documentation).
lazy val commonScalaCSettings = Seq(
  "-encoding", "UTF-8",
)

// Doc project settings.
//
// These settings should be added to projects that generate documentation.
lazy val docProjectSettings = Seq(

  // ScalaDoc generation options.
  //
  // The -Ymacro-no-expand prevents macro definitions from being expanded in macro sub-classes (Unidoc is currently
  // unable to accommodate macros, so this is necessary).
  //
  // Note that diagram generation requires that GraphViz be installed on the build machine. However, at the time of
  // writing, ScalaDoc's use of GraphViz is broken and does not work correctly.
  Compile / doc / scalacOptions := commonScalaCSettings ++ Seq(
    "-author",
    "-diagrams",
    //"-diagrams-debug", //<-- Uncomment option to debug diagramming errors. Make sure graphviz is installed.
    "-doc-footer", s"Copyright © $copyrightRange, ${organizationName.value}. All rights reserved.",
    "-doc-format:html",
    "-doc-title", s"{name.value} API Documentation",
    "-doc-version", baseVersion(version.value),
    "-groups",
    //"-implicits",
    //"-no-prefixes",
    "-Ymacro-expand:none",
  ),

  // Allow the generated ScalaDoc to link to the ScalaDoc documentation of dependent libraries that have included an
  // "apiURL" property in their library's Maven POM configuration.
  autoAPIMappings := true,
)

// Published project settings.
//
// Published projects must define the artifacts to be published, and take care of publishing them to the Sonatype OSS
// repository. Consequently, there is a lot of Maven/SBT/Ivy configuration information here.
//
// Note that the Sonatype plugin's settings are used to ensure that the resulting artifacts can be published to the
// Sonatype OSS repository, which automatically pushes project information to the Maven Central Repository.
//
// NOTES:
// 1. Test artifacts should NOT be published. This is disabled by the line "Test / publishArtifact := false" below.
// 2. Third-party artifacts referenced by Facsimile must be available in the Maven Central Repository.
// 3. Maven metadata that is not defined by SBT properties must be defined in the "pomExtra" setting as XML.
// 4. Artifacts must be signed via GPG for verification and authenticity purposes. This is also essential for artifcats
//    to be published to the Sonatype OSS Nexus repository; in this case, the software must be signed using the key for
//    "authentication@facsim.org". If your version of Facsimile is signed by a different key, then you do not have the
//    official version.)
//
// The sbt-gpg plugin uses GPG (GNU Privacy Guard) to sign artifacts, and this must be installed on the current machine.
// The key ID must be specified in a file configured by the Release Manager, typically "~/.sbt/1.0/Credentials.sbt".
// Finally, the key (including the private key) must be registered in GPG on the local machine.
//
// WARNING: THE GPG SECRET KEY AND THE CREDENTIALS FILE MUST NEVER BE MADE PUBLIC AND SHOULD NEVER BE COMMITTED AS PART
// OF ANY SOURCES.
//
// We publish to the snapshots repository if this is a snapshot, or to the releases staging repository if this is an
// official release.
lazy val publishedProjectSettings = sonatypeSettings ++ Seq(

  // Identifier of the GPG key used to sign artifacts during publication.
  gpgKey := Some("authentication@facsim.org"),

  // Start year of this project.
  startYear := Some(facsimileStartDate.getYear),

  // All Facsimile libraries are published under the LGPL as specified below.
  licenses := Seq(
    "GNU Lesser General Public License version 3 (LGPLv3)" ->
    url("http://www.gnu.org/licenses/lgpl-3.0-standalone.html")
  ),

  // Facsimile utilizes git for version control, hosted by GitHub.
  scmInfo := Some(
    ScmInfo(url(gitURL), gitSCM, Some(gitSCM))
  ),

  // Test artifacts should not be published.
  Test / publishArtifact := false,

  // Developers. Add yourself here if you've contributed code the Facsimile project.
  //
  // Developer fields are: ID, name, email & URL.
  developers := List(
    Developer("mja", "Michael J Allen", "mike.allen@facsim.org", url("http://facsim.org")),
  ),

  // Maven POM information which is not available elsewhere through SBT settings.
  pomExtra :=
  <prerequisites>
    <maven>3.0</maven>
  </prerequisites>
  <issueManagement>
    <system>GitHub Issues</system>
    <url>https://github.com/Facsimile/facsimile/issues</url>
  </issueManagement>,

  // Scaladoc API.
  //
  // Tell any dependent projects where to find published API documentation to link to (via autoAPIMappings).
  //
  // This link will be published in the project's Maven POM file.
  //
  // Note: This documentation is versioned, using the base version, so that links will always be to the version of
  // this software in use by the dependent project.
  apiURL := organizationHomepage.value.map(h => url(h.toString + s"/Documentation/API/${version.value}")),

  // Manifest additions for the library jar file.
  //
  // The jar file should be sealed so that the packages contained cannot be extended. We also add inception & build
  // timestamps for information purposes.
  Compile / packageBin / packageOptions ++= Seq(

    // Standard manifest attributes.
    Package.ManifestAttributes(

      // The jar file should be sealed so that the packages contained withing it cannot be extended.
      Name.SEALED -> "true",

      // Override the version of the specification to be just the base version.
      Name.SPECIFICATION_VERSION -> baseVersion(version.value),
    ),

    // Now for some custom attributes.
    //
    // These are useful for documenting the conditions under which a build was made, as well as for providing useful
    // information to the user.
    Package.ManifestAttributes(

      // Add inception timestamp so that project knows it's start date.
      "Inception-Timestamp" -> facsimileStartDate.toString,

      // Document the tool employed to build this project.
      "Build-SBT-Version" -> sbtVersion.value,

      // Document the version of the JDK used to build this project.
      "Build-JDK-Version" -> Properties.javaVersion,

      // Document the version of the Scala compiler used to create the build.
      //
      // Note: This is NOT necessarily the same as the version of Scala used to compile the project - it is the
      // version of Scala that was used to compile the SBT build.
      "Build-Scala-Version" -> Properties.versionNumberString,

      // Add build timestamp so that project knows when it was built.
      "Build-Timestamp" -> facsimileBuildDate.toString,
    ),
  ),

  // By default, we'll bump the bug-fix/release number of the version following a release.
  releaseVersionBump := Version.Bump.Bugfix,

  // Have the release plugin write current version information into Version.sbt, in the project's root directory.
  //
  // NOTE: The Version.sbt file MUST NOT be manually edited and must be maintained under version control.
  //
  // Commented out, as this no longer appears to be working correctly. Also renamed the version file form "Version.sbt"
  // (my preference) to "version.sbt", so that it works by default. Issue raised:
  //
  //    https://github.com/sbt/sbt-release/issues/252
  //releaseVersionFile := file("Version.sbt"),

  // Employ the following custom release process.
  //
  // This differs from the standard sbt-release process in that:
  // a) We must perform static source checking (using Scalastyle) before setting the release version.
  // b) We employ the sbt-sonatype plugin to publish the project, which also takes care of signing published artifacts.
  releaseProcess := Seq[ReleaseStep](

    // Firstly, verify that none of this project's dependencies are SNAPSHOT releases.
    checkSnapshotDependencies,

    // Prompt for the version to be released and for the next development version.
    inquireVersions,

    // Clean all build files, to ensure the release is built from scratch.
    //
    // NOTE: This does not appear to work too well, so running "sbt clean" before running "sbt release" is highly
    // recommended.
    runClean,

    // Run the test suite, to verify that all tests pass. (This will also compile all code.)
    runTest,

    // Run scalastyle on sources to ensure that sources are correctly formatted and contain no static errors.
    releaseStepCommand("scalastyle"),

    // Run scalastyle on test sources to ensure that sources are correctly formatted and contain no static errors.
    // This is temporarily disabled because of errors in Scalastyle parsing some of the recent test sources. See also
    // .travis.yml.
    //
    //releaseStepInputTask(Test / scalastyle),

    // Update the "Version.sbt" file so that it contains the release version number.
    setReleaseVersion,

    // Commit and tag the release version.
    commitReleaseVersion,
    tagRelease,

    // Sign, publish and release artifacts to the Sonatype OSS repository.
    //
    // This requires publishTo to be defined correctly (see above).
    //
    // NOTE: If cross-publishing, use 'releaseStepCommandAndRemaining("+publishSigned")' in place of
    // 'releaseStepCommand("publishSigned")'.
    releaseStepCommand("publish"),
    releaseStepCommand("sonatypeBundleRelease"),

    // Update the "Version.sbt" file so that it contains the new development version number.
    setNextVersion,

    // Commit the updated working directory, so that the new development version takes effect.
    commitNextVersion,

    // Push all commits to the upstream repository.
    //
    // This is typically determined by including the "-u" argument to a git push command. The upstream repository for a
    // release MUST be the primary Facsimile repository, not a fork.
    pushChanges,
  ),
)

// Source project settings.
//
// These settings are common to all projects that contain source files, which must be compiled and tested.
//
// Any library dependencies listed here MUST be universal and not non-transitive.
lazy val sourceProjectSettings = Seq(

  // Scala compiler options.
  //
  // -Woctal-literal gives false positives in Scala 2.13.2 for any use of 0 as an integer literal. This issue will be
  // fixed in Scala 2.13.3. See https://github.com/scala/bug/issues/11950 for further details. The resulting warnings
  // currently prevents -Werror from being utilized.
  //
  // Artima SuperSafe issues a generic warning for "errors" that are not reported by the free, Community Edition. The 8
  // errors reported in facsimile-collection\src\test\scala\org\facsim\collection\immutable\test\BinomialHeapTest.scala
  // are false positives, and can be ignored. However, the resulting warning currently prevents -Werror from being
  // utilized. This issue was reported to Artima: See https://github.com/scalatest/scalatest/issues/1737 for futher
  // details.
  //
  // Scaladoc generation is currently a little buggy, and produces an lot of incorrect warnings. For this reason,
  // -Werror can only specified when compiling code, rather than when generating documentation. When these issues are
  // resolved, -Werror should be added to commonScalaCSettings.
  Compile / scalacOptions := commonScalaCSettings ++ Seq(
    "-feature",
    "-g:vars",
    "-opt:l:method",
    "-opt-warnings:_", // Enable all optimization warnings.
    "-target:8",
    "-unchecked",
    "-Wdead-code",
    //"-Werror", // Fail compilation if there are any errors. See above.
    "-Wextra-implicit",
    "-Wmacros:before",
    "-Wnumeric-widen",
    "-Woctal-literal",
    "-Wself-implicit",
    "-Wunused:_", // Enable all warnings about unused elements (imports, privates, etc.).
    "-Wvalue-discard",
    "-Xcheckinit",
    "-Xlint:_", // Enable all Xlint warnings.
    "-Ymacro-annotations",
  ),

  // Fork the tests, so that they run in a separate process. This is a requirement for forked benchmarking with
  // ScalaMeter, and improves test reliability.
  Test / fork := true,

  // As recommended by ScalaTest, disable buffered logs in Test, in order to use ScalaTest's built-in buffering. This
  // helps to present test results in a logical manner when tests are executed in parallel.
  Test / logBuffered := false,

  // Execute tests in parallel.
  //
  // Output makes more sense using the ScalaTest log buffering algorithm (enabled by disabling logBuffered for testing,
  // above).
  //
  // Currently disabled because it interferes with ScalaMeter benchmarking.
  Test / parallelExecution := false,

  // Code test coverage settings.
  //
  // Target coverage is 100%. Over time, the test coverage required for a successful build will be raised to this value
  // to ensure code is as fully tested as possible.
  //
  // Note: NEVER set ScoverageKeys.coverageEnabled to true, as it will cause the library to look for the Scoverage
  // measurement files on the original build machine, and throw a FileNotFoundException when it fails to locate them.
  // Instead, issuing "coverage" or "coverageOn" commands to SBT will enable coverage (prior to testing on Travis CI,
  // for example). Also, make sure that "clean" is issued prior to any build operation.
  ScoverageKeys.coverageHighlighting := true,
  ScoverageKeys.coverageFailOnMinimum := true,
  ScoverageKeys.coverageMinimum := 0,

  // Required libraries common to all source projects.
  //
  // As stated above, these must be universal and non-transitive for all projects. In particular, indirect dependencies
  // (dependencies that are required by direct dependencies) should not be explicitly included, as this can lead to
  // versioning problems (such as depending upon two or more different versions of the same library).
  //
  // Right now, the only universal dependencies are libraries required by the test phase.
  libraryDependencies ++= Seq(

    // ScalaTest is a library providing a framework for unit-testing
    "org.scalatest" %% "scalatest" % ScalaTestVersion % Test,

    // ScalaTest plus ScalaCheck, property-based testing library dependencies. This is used by ScalaTest.
    //
    // Note: This adds ScalaCheck as a test dependency, so it is no longer necessary to add it as a separate dependency.
    "org.scalatestplus" %% "scalatestplus-scalacheck" % ScalaTestPlusScalaCheckVersion % Test,

    // ScalaMeter, micro-benchmarking library dependencies.
    "com.storm-enroute" %% "scalameter" % ScalaMeterVersion % Test,
  ),

  // Add ScalaMeter as a test framework.
  testFrameworks += new TestFramework("org.scalameter.ScalaMeterFramework"),
)

// Settings for all projects that should not publish artifacts to the Sonatype OSS repository.
lazy val unpublishedProjectSettings = Seq(

  // Ensure that the current project does not publish any of its artifacts.
  publishArtifact := false,
)

// Name of the facsimile-util project.
val FacsimileUtilName = "facsimile-util"

// Facsimile-Util project.
//
// The Facsimile-Util project contains common utility code that is utilized by other Facsimile projects, as well as
// third-party projects.
lazy val facsimileUtil = project.in(file(FacsimileUtilName))
.settings(sourceProjectSettings: _*)
.settings(docProjectSettings: _*)
.settings(publishedProjectSettings: _*)
.settings(

  // Name and description of this project.
  name := "Facsimile Utility Library",
  normalizedName := FacsimileUtilName,
  description := """The Facsimile Utility library provides a number of utilities required by other Facsimile libraries
  |as well as third-party libraries.""".stripMargin.replaceAll("\n", " "),

  // Utility library dependencies.
  libraryDependencies ++= Seq(

    // The Scala reflection library is required for implementing macros.
    "org.scala-lang" % "scala-reflect" % PrimaryScalaVersion,

    // Akka streams library & testkit (the latter scoped for testing only).
    //
    // This is used for creating streams of data.
    //
    // Akka streams additionally includes the following library dependencies:
    //
    // "com.typesafe" %% "config"
    // "com.typesafe" %% "ssl-config-core"
    // "com.typesafe.akka" %% "akka-core"
    // "com.typesafe.akka" %% "akka-actor"
    // "com.typesafe.akka" %% "akka-protobuf"
    // "org.reactivestreams" %% "reactive-streams"
    // "org.scala-lang.modules" %% "scala-java8-compat"
    // "org.scala-lang.modules" %% "scala-parser-combinators"
    "com.typesafe.akka" %% "akka-stream" % AkkaVersion,
    "com.typesafe.akka" %% "akka-stream-testkit" % AkkaVersion % Test,

    // Parboiled 2 is a parsing library, required for Facsimile's file parsing capabilities.
    "org.parboiled" %% "parboiled" % ParboiledVersion,
  ),

  // Help the test code find the test JAR files that we use to verify JAR file manifests.
  Test / unmanagedBase := baseDirectory.value / "src/test/lib",
)

// Name of the facsimile-collection project.
val FacsimileCollectionName = "facsimile-collection"

// Facsimile-Collection project.
//
// The Facsimile-Collection project contains custom, immutable collections that are utilized by other Facsimile
// projects.
lazy val facsimileCollection = project.in(file(FacsimileCollectionName))
.dependsOn(facsimileUtil % dependsOnCompileTest)
.settings(sourceProjectSettings: _*)
.settings(docProjectSettings: _*)
.settings(publishedProjectSettings: _*)
.settings(

  // Name and description of this project.
  name := "Facsimile Collection Library",
  normalizedName := FacsimileCollectionName,
  description := """The Facsimile Collection library provides custom, immutable collections that are required by other
                   |Facsimile libraries as well as third-party libraries.""".stripMargin.replaceAll("\n", " "),
)

// Temporarily commented out - not ready for launch, right now.
//// Name of the facsimile-sfx project.
//lazy val FacsimileSFXName = "facsimile-sfx"
//
//// Facsimile-SFX project.
////
//// The Facsimile-SFX project is a lightweight Scala wrapper for JavaFX.
//lazy val facsimileSFX = project.in(file(FacsimileSFXName))
//.dependsOn(facsimileUtil % dependsOnCompileTest)
//.settings(sourceProjectSettings: _*)
//.settings(docProjectSettings: _*)
//.settings(publishedProjectSettings: _*)
//.settings(
//
//  // Name and description of this project.
//  name := "Facsimile SFX Library",
//  normalizedName := FacsimileSFXName,
//  description:= """The Facsimile SFX library is a lightweight Scala wrapper for JavaFX.""".stripMargin.
//  replaceAll("\n", " "),
//)

// Temporarily commented out - not ready for launch, right now.
//// Name of the facsimile-types project.
//val FacsimileTypesName = "facsimile-types"
//
//// Facsimile-Types project.
////
//// The Facsimile-Types project supports custom value type classes, which support dimensional analysis, physics
//// calculations, probabilities, etc., in a variety of supported units.
//lazy val facsimileTypes = project.in(file(FacsimileTypesName))
//.dependsOn(facsimileUtil % dependsOnCompileTest)
//.settings(sourceProjectSettings: _*)
//.settings(docProjectSettings: _*)
//.settings(publishedProjectSettings: _*)
//.settings(
//
//  // Name and description of this project.
//  name := "Facsimile Types Library",
//  normalizedName := FacsimileTypesName,
//  description := """The Facsimile Types library supports dimensional analysis, physics calculations, probabilities,
//  |specified in a variety of value classes, in a variety of supported units.""".stripMargin.replaceAll("\n", " "),
//
//  libraryDependencies ++= Seq(
//    "org.typelevel" %% "spire" % SpireVersion,
//  ),
//)

// Temporarily commented out - not ready for launch, right now.
//// Name of the facsimile-stat project.
//val FacsimileStatName = "facsimile-stat"
//
//// Facsimile-Stat project.
////
//// The Facsimile-Stat project supports statistical distribution sampling, reporting, analysis and inference testing.
//lazy val facsimileStat = project.in(file(FacsimileStatName))
//.dependsOn(facsimileUtil % dependsOnCompileTest, facsimileTypes % dependsOnCompileTest)
//.settings(sourceProjectSettings: _*)
//.settings(docProjectSettings: _*)
//.settings(publishedProjectSettings: _*)
//.settings(
//
//  // Name and description of this project.
//  name := "Facsimile Statistical Library",
//  normalizedName := FacsimileStatName,
//  description := """The Facsimile Statistical library supports statistical distribution sampling, reporting, analysis
//  |and inference testing.""".stripMargin.replaceAll("\n", " "),
//)

// Name of the facsimile-simulation project.
val FacsimileSimulationName = "facsimile-simulation"

// Facsimile-Simulation project.
//
// The Facsimile-Simulation project provides a purely functional simulation engine for running simulations.
lazy val facsimileSimulation = project.in(file(FacsimileSimulationName))
// Temporarily remove dependency on SFX and Stat modules - not ready for launch, right now.
//.dependsOn(facsimileCollection % dependsOnCompileTest, facsimileSFX % dependsOnCompileTest,
//facsimileStat % dependsOnCompileTest)
.dependsOn(facsimileCollection % dependsOnCompileTest)
.settings(sourceProjectSettings: _*)
.settings(docProjectSettings: _*)
.settings(publishedProjectSettings: _*)
.settings(

  // Name and description of this project.
  name := "Facsimile Simulation Library",
  normalizedName := FacsimileSimulationName,
  description := """The Facsimile Simulation library is a purely functional, discrete-event simulation engine. It is the
  |beating heart at the center of all Facsimile simulation models.""".stripMargin.replaceAll("\n", " "),

  // Facsimile Engine dependencies.
  libraryDependencies ++= Seq(

    // Scopt is a functional command line parsing library.
    "com.github.scopt" %% "scopt" % ScoptVersion,

    // Cats is a general-purpose library supporting functional programming. Facsimile uses the Cat State monad heavily
    // for simulation state transitions.
    "org.typelevel" %% "cats-core" % CatsVersion,

    // Squants is a dimensional analysis library, providing support for modeling physical quantities such as Time,
    // Length, Angle, Velocity, etc.
    "org.typelevel" %% "squants" % SquantsVersion,
  )
)

// Facsimile root project.
//
// The Facsimile root project simply aggregates actions across all Facsimile projects.
//
// TODO: Merge all documentation for sub-projects and publish it ti the Facsimile web-site/elsewhere.
lazy val facsimile = project.in(file("."))
// Temporarily remove dependency on SFX and Stat modules - not ready for launch, right now.
//.aggregate(facsimileUtil, facsimileCollection, facsimileTypes, facsimileSFX, facsimileStat, facsimileSimulation)
.aggregate(facsimileUtil, facsimileCollection, facsimileSimulation)
.enablePlugins(ScalaUnidocPlugin)
.settings(unpublishedProjectSettings: _*)
.settings(

  // Name and description of this project.
  name := "Facsimile",
  normalizedName := "facsimile",
  description := """The Facsimile project's goal is to develop and maintain a high-quality, 3D, discrete-event
  |simulation library that can be used for industrial simulation projects in an engineering and/or manufacturing
  |environment. Facsimile simulations run on Microsoft Windows as well as on Linux, Mac OS, BSD and Unix on the Java
  |virtual machine.""".stripMargin.replaceAll("\n", " "),
)
//scalastyle:on multiple.string.literals
//scalastyle:on scaladoc<|MERGE_RESOLUTION|>--- conflicted
+++ resolved
@@ -57,15 +57,9 @@
 val PrimaryScalaVersion = "2.13.5"
 val ScalaMeterVersion = "0.21"
 val ScalaTestPlusScalaCheckVersion = "3.1.0.0-RC2"
-<<<<<<< HEAD
 val ScalaTestVersion = "3.2.7"
-val ScoptVersion = "4.0.0"
-val SquantsVersion = "1.7.0"
-=======
-val ScalaTestVersion = "3.2.5"
 val ScoptVersion = "4.0.1"
 val SquantsVersion = "1.7.4"
->>>>>>> 00f20976
 
 // Regular expression for matching release versions.
 val ReleaseVersion = """(\d+)\.(\d+)\.(\d+)""".r
