--- conflicted
+++ resolved
@@ -48,13 +48,8 @@
 
 // Library dependency version information.
 //
-<<<<<<< HEAD
-// Keep all compiler and library version numbers here for easy maintenance.
+// Keep all compiler and library version numbers here, in alphabetical order, for easy maintenance.
 val AkkaVersion = "2.6.1"
-=======
-// Keep all compiler and library version numbers here, in alphabetical order, for easy maintenance.
-val AkkaVersion = "2.6.0"
->>>>>>> be13af71
 val CatsVersion = "2.0.0"
 val ParboiledVersion = "2.1.8"
 val ScalaVersion = "2.12.10"
