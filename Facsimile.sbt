//======================================================================================================================
// Facsimile: A Discrete-Event Simulation Library
// Copyright © 2004-2019, Michael J Allen.
//
// This file is part of Facsimile.
//
// Facsimile is free software: you can redistribute it and/or modify it under the terms of the GNU Lesser General Public
// License as published by the Free Software Foundation, either version 3 of the License, or (at your option) any later
// version.
//
// Facsimile is distributed in the hope that it will be useful, but WITHOUT ANY WARRANTY; without even the implied
// warranty of MERCHANTABILITY or FITNESS FOR A PARTICULAR PURPOSE. See the GNU Lesser General Public License for more
// details.
//
// You should have received a copy of the GNU Lesser General Public License along with Facsimile. If not,
// see http://www.gnu.org/licenses/lgpl.
//
// The developers welcome all comments, suggestions and offers of assistance. For further information, please visit the
// project home page at:
//
//   http://facsim.org/
//
// Thank you for your interest in the Facsimile project!
//
// IMPORTANT NOTE: All patches (modifications to existing files and/or the addition of new files) submitted for
// inclusion as part of the official Facsimile code base, must comply with the published Facsimile Coding Standards. If
// your code fails to comply with the standard, then your patches will be rejected. For further information, please
// visit the coding standards at:
//
//   http://facsim.org/Documentation/CodingStandards/
//======================================================================================================================

//======================================================================================================================
// SBT build configuration Facsimile and its sub-projects.
//======================================================================================================================

import java.time.ZonedDateTime
import java.util.jar.Attributes.Name
import sbtrelease.ReleaseStateTransformations._
import sbtrelease.Version
import scala.util.Properties
import scoverage.ScoverageKeys
import xerial.sbt.Sonatype.sonatypeSettings

// Disable certain Scalastyle options, which IntelliJ IDEA insists on applying to SBT sources.
//scalastyle:off scaladoc
//scalastyle:off multiple.string.literals

// Library dependency version information.
//
// Keep all compiler and library version numbers here, in alphabetical order, for easy maintenance.
//
// NOTE: When changing the primary Scala version, remember to update "./.travis.yml" to match.
val AkkaVersion = "2.6.3"
<<<<<<< HEAD
val CatsVersion = "2.1.0"
val ParboiledVersion = "2.2.0"
=======
val CatsVersion = "2.1.1"
val ParboiledVersion = "2.1.8"
>>>>>>> defb7f60
val PrimaryScalaVersion = "2.13.1"
val ScalaMeterVersion = "0.19"
val ScalaTestPlusScalaCheckVersion = "3.1.0.0-RC2"
val ScalaTestVersion = "3.1.1"
val ScoptVersion = "4.0.0-RC2"
val SquantsVersion = "1.6.0"

// Regular expression for matching release versions.
val ReleaseVersion = """(\d+)\.(\d+)\.(\d+)""".r

// Regular expression for matching snapshot versions.
val SnapshotVersion = """(\d+)\.(\d+)\.(\d+)-SNAPSHOT""".r

// Date the facsimile project was started.
//
// This is the date that the Facsimile project was announced on the Facsimile web-site (which was actually a few days
// after the project was first registered on Sourceforge, but it's the best date we have).
val facsimileStartDate = ZonedDateTime.parse("2004-06-22T18:16:00-04:00[America/New_York]")

// Date this build was performed.
//
// Ideally, this ought to be the date of the current commit, but that's not so easy to determine. This should be OK,
// particularly for custom builds.
val facsimileBuildDate = ZonedDateTime.now()

// Function to determine the copyright range.
//
// If the year of the start date differs from the year of the build, then the copyright message will have a year range
// (e.g. 2004-2016); otherwise, since both years are the same, it will be a single year value (e.g. 2016). The return
// value is a string with the year range or value as appropriate.
val copyrightRange = {
  val startYear = facsimileStartDate.getYear.toString
  val currentYear = facsimileBuildDate.getYear.toString
  if(startYear == currentYear) startYear
  else s"$startYear-$currentYear"
}

// Retrieve base version number.
//
// Return a base version number made up of just the major and minor version numbers, without a release/revision/build
// number or a SNAPSHOT tail.
def baseVersion(ver: String): String = ver match {
  case ReleaseVersion(maj, min, _) => s"$maj.$min"
  case SnapshotVersion(maj, min, _) => s"$maj.$min"
  case _ => s"Invalid(\'$ver\')"
}

// Git URL.
val gitURL = "https://github.com/Facsimile/facsimile"

// Git SCM record
val gitSCM = s"scm:git:$gitURL.git"

// Dependency criteria for both compile and test.
//
// NOTE: This appears to prevent Scaladoc from resolving links to library dependency documentation. Refer to the
// following bug report for further details:
//
//   https://github.com/sbt/sbt/issues/4929
val dependsOnCompileTest = "compile;test->test"

// Common project settings.
//
// These settings are common to all SBT root- and sub-projects.
//
// Note that we implement release versioning for artifacts through the Release plugin. The current version is stored in
// the "version.sbt" file.
//
// Owning organization.
//
// This is the Maven/SBT/Ivy group ID and should match the root package name of the Scala sources. It should also be the
// reverse of the web-site name (less any "www" prefix). Thus "http://facsim.org/" yields an organization ID/root
// package name of "org.facsim"
ThisBuild / organization := "org.facsim"

// Human-readable legal name of the owning organization.
ThisBuild / organizationName := "Michael J Allen"

// Web-site of the owning organization.
ThisBuild / organizationHomepage := Some(url("http://facsim.org/"))

// Web-site of the associated project.
ThisBuild / homepage := Some(url("http://facsim.org/"))

// Scala version.
//
// NOTE: While it might appear that these Scala version options should be placed in "sourceProjectSettings", SBT will
// use the Scala version to decorate the project's artifact/normalized name. Hence, even if a project does not contain
// any sources, it it still necessary to provide the version of Scala that is in use.
ThisBuild / scalaVersion := PrimaryScalaVersion

// Publish artifacts to the Sonatype OSS repository.
//
// It appears that this needs to be set globally.
ThisBuild / publishTo := sonatypePublishToBundle.value

// Add external resolvers here (and also in project/Resolvers.sbt).
//
// This is currently necessary because SBT does not appear to allow certain resolvers (such as the "Artima Maven
// Repository") to specify a project-wide resolver in just the "project/Resolves.sbt" file (or equivalent). Refer to the
// following issues for further details.
//
//   https://github.com/sbt/sbt/issues/4103
//   https://github.com/sbt/sbt/issues/4103#issuecomment-509162557
//   https://github.com/sbt/sbt/issues/5070
//   https://github.com/scalatest/scalatest/issues/1696
ThisBuild / resolvers += "Artima Maven Repository" at "https://repo.artima.com/releases"

// Common Scala compilation options (for compiling sources and generating documentation).
lazy val commonScalaCSettings = Seq(
  "-encoding", "UTF-8",
)

// Doc project settings.
//
// These settings should be added to projects that generate documentation.
lazy val docProjectSettings = Seq(

  // ScalaDoc generation options.
  //
  // The -Ymacro-no-expand prevents macro definitions from being expanded in macro sub-classes (Unidoc is currently
  // unable to accommodate macros, so this is necessary).
  //
  // Note that diagram generation requires that GraphViz be installed on the build machine. However, at the time of
  // writing, ScalaDoc's use of GraphViz is broken and does not work correctly.
  Compile / doc / scalacOptions := commonScalaCSettings ++ Seq(
    "-author",
    "-diagrams",
    //"-diagrams-debug", //<-- Uncomment option to debug diagramming errors. Make sure graphviz is installed.
    "-doc-footer", s"Copyright © $copyrightRange, ${organizationName.value}. All rights reserved.",
    "-doc-format:html",
    "-doc-title", s"{name.value} API Documentation",
    "-doc-version", baseVersion(version.value),
    "-groups",
    //"-implicits",
    //"-no-prefixes",
    "-Ymacro-expand:none",
  ),

  // Allow the generated ScalaDoc to link to the ScalaDoc documentation of dependent libraries that have included an
  // "apiURL" property in their library's Maven POM configuration.
  autoAPIMappings := true,
)

// Published project settings.
//
// Published projects must define the artifacts to be published, and take care of publishing them to the Sonatype OSS
// repository. Consequently, there is a lot of Maven/SBT/Ivy configuration information here.
//
// Note that the Sonatype plugin's settings are used to ensure that the resulting artifacts can be published to the
// Sonatype OSS repository, which automatically pushes project information to the Maven Central Repository.
//
// NOTES:
// 1. Test artifacts should NOT be published. This is disabled by the line "Test / publishArtifact := false" below.
// 2. Third-party artifacts referenced by Facsimile must be available in the Maven Central Repository.
// 3. Maven metadata that is not defined by SBT properties must be defined in the "pomExtra" setting as XML.
// 4. Artifacts must be signed via GPG for verification and authenticity purposes. This is also essential for artifcats
//    to be published to the Sonatype OSS Nexus repository; in this case, the software must be signed using the key for
//    "authentication@facsim.org". If your version of Facsimile is signed by a different key, then you do not have the
//    official version.)
//
// The sbt-gpg plugin uses GPG (GNU Privacy Guard) to sign artifacts, and this must be installed on the current machine.
// The key ID must be specified in a file configured by the Release Manager, typically "~/.sbt/1.0/Credentials.sbt".
// Finally, the key (including the private key) must be registered in GPG on the local machine.
//
// WARNING: THE GPG SECRET KEY AND THE CREDENTIALS FILE MUST NEVER BE MADE PUBLIC AND SHOULD NEVER BE COMMITTED AS PART
// OF ANY SOURCES.
//
// We publish to the snapshots repository if this is a snapshot, or to the releases staging repository if this is an
// official release.
lazy val publishedProjectSettings = sonatypeSettings ++ Seq(

  // Identifier of the GPG key used to sign artifacts during publication.
  gpgKey := Some("authentication@facsim.org"),

  // Start year of this project.
  startYear := Some(facsimileStartDate.getYear),

  // All Facsimile libraries are published under the LGPL as specified below.
  licenses := Seq(
    "GNU Lesser General Public License version 3 (LGPLv3)" ->
    url("http://www.gnu.org/licenses/lgpl-3.0-standalone.html")
  ),

  // Facsimile utilizes git for version control, hosted by GitHub.
  scmInfo := Some(
    ScmInfo(url(gitURL), gitSCM, Some(gitSCM))
  ),

  // Test artifacts should not be published.
  Test / publishArtifact := false,

  // Developers. Add yourself here if you've contributed code the Facsimile project.
  //
  // Developer fields are: ID, name, email & URL.
  developers := List(
    Developer("mja", "Michael J Allen", "mike.allen@facsim.org", url("http://facsim.org")),
  ),

  // Maven POM information which is not available elsewhere through SBT settings.
  pomExtra :=
  <prerequisites>
    <maven>3.0</maven>
  </prerequisites>
  <issueManagement>
    <system>GitHub Issues</system>
    <url>https://github.com/Facsimile/facsimile/issues</url>
  </issueManagement>,

  // Scaladoc API.
  //
  // Tell any dependent projects where to find published API documentation to link to (via autoAPIMappings).
  //
  // This link will be published in the project's Maven POM file.
  //
  // Note: This documentation is versioned, using the base version, so that links will always be to the version of
  // this software in use by the dependent project.
  apiURL := organizationHomepage.value.map(h => url(h.toString + s"/Documentation/API/${version.value}")),

  // Manifest additions for the library jar file.
  //
  // The jar file should be sealed so that the packages contained cannot be extended. We also add inception & build
  // timestamps for information purposes.
  Compile / packageBin / packageOptions ++= Seq(

    // Standard manifest attributes.
    Package.ManifestAttributes(

      // The jar file should be sealed so that the packages contained withing it cannot be extended.
      Name.SEALED -> "true",

      // Override the version of the specification to be just the base version.
      Name.SPECIFICATION_VERSION -> baseVersion(version.value),
    ),

    // Now for some custom attributes.
    //
    // These are useful for documenting the conditions under which a build was made, as well as for providing useful
    // information to the user.
    Package.ManifestAttributes(

      // Add inception timestamp so that project knows it's start date.
      "Inception-Timestamp" -> facsimileStartDate.toString,

      // Document the tool employed to build this project.
      "Build-SBT-Version" -> sbtVersion.value,

      // Document the version of the JDK used to build this project.
      "Build-JDK-Version" -> Properties.javaVersion,

      // Document the version of the Scala compiler used to create the build.
      //
      // Note: This is NOT necessarily the same as the version of Scala used to compile the project - it is the
      // version of Scala that was used to compile the SBT build.
      "Build-Scala-Version" -> Properties.versionNumberString,

      // Add build timestamp so that project knows when it was built.
      "Build-Timestamp" -> facsimileBuildDate.toString,
    ),
  ),

  // By default, we'll bump the bug-fix/release number of the version following a release.
  releaseVersionBump := Version.Bump.Bugfix,

  // Have the release plugin write current version information into Version.sbt, in the project's root directory.
  //
  // NOTE: The Version.sbt file MUST NOT be manually edited and must be maintained under version control.
  //
  // Commented out, as this no longer appears to be working correctly. Also renamed the version file form "Version.sbt"
  // (my preference) to "version.sbt", so that it works by default. Issue raised:
  //
  //    https://github.com/sbt/sbt-release/issues/252
  //releaseVersionFile := file("Version.sbt"),

  // Employ the following custom release process.
  //
  // This differs from the standard sbt-release process in that:
  // a) We must perform static source checking (using Scalastyle) before setting the release version.
  // b) We employ the sbt-sonatype plugin to publish the project, which also takes care of signing published artifacts.
  releaseProcess := Seq[ReleaseStep](

    // Firstly, verify that none of this project's dependencies are SNAPSHOT releases.
    checkSnapshotDependencies,

    // Prompt for the version to be released and for the next development version.
    inquireVersions,

    // Clean all build files, to ensure the release is built from scratch.
    //
    // NOTE: This does not appear to work too well, so running "sbt clean" before running "sbt release" is highly
    // recommended.
    runClean,

    // Run the test suite, to verify that all tests pass. (This will also compile all code.)
    runTest,

    // Run scalastyle on sources to ensure that sources are correctly formatted and contain no static errors.
    releaseStepInputTask(scalastyle),

    // Run scalastyle on test sources to ensure that sources are correctly formatted and contain no static errors.
    releaseStepInputTask(Test / scalastyle),

    // Update the "Version.sbt" file so that it contains the release version number.
    setReleaseVersion,

    // Commit and tag the release version.
    commitReleaseVersion,
    tagRelease,

    // Sign, publish and release artifacts to the Sonatype OSS repository.
    //
    // This requires publishTo to be defined correctly (see above).
    //
    // NOTE: If cross-publishing, use 'releaseStepCommandAndRemaining("+publishSigned")' in place of
    // 'releaseStepCommand("publishSigned")'.
    releaseStepCommand("publishSigned"),
    releaseStepCommand("sonatypeBundleRelease"),

    // Update the "Version.sbt" file so that it contains the new development version number.
    setNextVersion,

    // Commit the updated working directory, so that the new development version takes effect.
    commitNextVersion,

    // Push all commits to the upstream repository.
    //
    // This is typically determined by including the "-u" argument to a git push command. The upstream repository for a
    // release MUST be the primary Facsimile repository, not a fork.
    pushChanges,
  ),
)

// Source project settings.
//
// These settings are common to all projects that contain source files, which must be compiled and tested.
//
// Any library dependencies listed here MUST be universal and not non-transitive.
lazy val sourceProjectSettings = Seq(

  // Scala compiler options.
  //
  // -Xstrict-inference is currently disabled as it outputs erroneous warnings for some generic code. See
  // https://issues.scala-lang.org/browse/SI-7991 for further details.
  //
  // -Ywarn-adapted-args was removed in Scala 2.13, but see https://github.com/scala/bug/issues/11110 for further
  // details.
  //
  // Note: Scaladoc generation is currently a little buggy, and produces an lot of incorrect warnings. For this reason,
  // -Werror is only specified when compiling code, rather than when generating documentation. When these issues are
  // resolved, -Werror should be added to commonScalaCSettings.
  Compile / scalacOptions := commonScalaCSettings ++ Seq(
    "-feature",
    "-g:vars",
    "-opt:l:method",
    "-opt-warnings:_",
    "-target:jvm-1.8",
    "-unchecked",
    "-Wdead-code",
    //"-Werror", // Fail compilation if there are any errors. Cannot use due to SuperSafe-generated warnings.
    "-Wextra-implicit",
    "-Wmacros:before",
    "-Wnumeric-widen",
    "-Woctal-literal",
    //"-Wself-implicit",
    "-Wunused", // Enable all unused warnings.
    "-Wvalue-discard",
    "-Xcheckinit",
    "-Xlint", // Enable all Xlint warnings,
    //"-Xstrict-inference",
    "-Ymacro-annotations",
    //"-Ywarn-adapted-args",
  ),

  // Fork the tests, so that they run in a separate process. This is a requirement for forked benchmarking with
  // ScalaMeter, and improves test reliability.
  Test / fork := true,

  // As recommended by ScalaTest, disable buffered logs in Test, in order to use ScalaTest's built-in buffering. This
  // helps to present test results in a logical manner when tests are executed in parallel.
  Test / logBuffered := false,

  // Execute tests in parallel.
  //
  // Output makes more sense using the ScalaTest log buffering algorithm (enabled by disabling logBuffered for testing,
  // above).
  //
  // Currently disabled because it interferes with ScalaMeter benchmarking.
  Test / parallelExecution := false,

  // Code test coverage settings.
  //
  // Target coverage is 100%. Over time, the test coverage required for a successful build will be raised to this value
  // to ensure code is as fully tested as possible.
  //
  // Note: NEVER set ScoverageKeys.coverageEnabled to true, as it will cause the library to look for the Scoverage
  // measurement files on the original build machine, and throw a FileNotFoundException when it fails to locate them.
  // Instead, issuing "coverage" or "coverageOn" commands to SBT will enable coverage (prior to testing on Travis CI,
  // for example). Also, make sure that "clean" is issued prior to any build operation.
  ScoverageKeys.coverageHighlighting := true,
  ScoverageKeys.coverageFailOnMinimum := true,
  ScoverageKeys.coverageMinimum := 0,

  // Required libraries common to all source projects.
  //
  // As stated above, these must be universal and non-transitive for all projects. In particular, indirect dependencies
  // (dependencies that are required by direct dependencies) should not be explicitly included, as this can lead to
  // versioning problems (such as depending upon two or more different versions of the same library).
  //
  // Right now, the only universal dependencies are libraries required by the test phase.
  libraryDependencies ++= Seq(

    // ScalaTest is a library providing a framework for unit-testing
    "org.scalatest" %% "scalatest" % ScalaTestVersion % Test,

    // ScalaTest plus ScalaCheck, property-based testing library dependencies. This is used by ScalaTest.
    //
    // Note: This adds ScalaCheck as a test dependency, so it is no longer necessary to add it as a separate dependency.
    "org.scalatestplus" %% "scalatestplus-scalacheck" % ScalaTestPlusScalaCheckVersion % Test,

    // ScalaMeter, micro-benchmarking library dependencies.
    "com.storm-enroute" %% "scalameter" % ScalaMeterVersion % Test,
  ),

  // Add ScalaMeter as a test framework.
  testFrameworks += new TestFramework("org.scalameter.ScalaMeterFramework"),
)

// Settings for all projects that should not publish artifacts to the Sonatype OSS repository.
lazy val unpublishedProjectSettings = Seq(

  // Ensure that the current project does not publish any of its artifacts.
  publishArtifact := false,
)

// Name of the facsimile-util project.
val FacsimileUtilName = "facsimile-util"

// Facsimile-Util project.
//
// The Facsimile-Util project contains common utility code that is utilized by other Facsimile projects, as well as
// third-party projects.
lazy val facsimileUtil = project.in(file(FacsimileUtilName))
.settings(sourceProjectSettings: _*)
.settings(docProjectSettings: _*)
.settings(publishedProjectSettings: _*)
.settings(

  // Name and description of this project.
  name := "Facsimile Utility Library",
  normalizedName := FacsimileUtilName,
  description := """The Facsimile Utility library provides a number of utilities required by other Facsimile libraries
  |as well as third-party libraries.""".stripMargin.replaceAll("\n", " "),

  // Utility library dependencies.
  libraryDependencies ++= Seq(

    // The Scala reflection library is required for implementing macros.
    "org.scala-lang" % "scala-reflect" % PrimaryScalaVersion,

    // Akka streams library & testkit (the latter scoped for testing only).
    //
    // This is used for creating streams of data.
    //
    // Akka streams additionally includes the following library dependencies:
    //
    // "com.typesafe" %% "config"
    // "com.typesafe" %% "ssl-config-core"
    // "com.typesafe.akka" %% "akka-core"
    // "com.typesafe.akka" %% "akka-actor"
    // "com.typesafe.akka" %% "akka-protobuf"
    // "org.reactivestreams" %% "reactive-streams"
    // "org.scala-lang.modules" %% "scala-java8-compat"
    // "org.scala-lang.modules" %% "scala-parser-combinators"
    "com.typesafe.akka" %% "akka-stream" % AkkaVersion,
    "com.typesafe.akka" %% "akka-stream-testkit" % AkkaVersion % Test,

    // Parboiled 2 is a parsing library, required for Facsimile's file parsing capabilities.
    "org.parboiled" %% "parboiled" % ParboiledVersion,
  ),

  // Help the test code find the test JAR files that we use to verify JAR file manifests.
  Test / unmanagedBase := baseDirectory.value / "src/test/lib",
)

// Name of the facsimile-collection project.
val FacsimileCollectionName = "facsimile-collection"

// Facsimile-Collection project.
//
// The Facsimile-Collection project contains custom, immutable collections that are utilized by other Facsimile
// projects.
lazy val facsimileCollection = project.in(file(FacsimileCollectionName))
.dependsOn(facsimileUtil % dependsOnCompileTest)
.settings(sourceProjectSettings: _*)
.settings(docProjectSettings: _*)
.settings(publishedProjectSettings: _*)
.settings(

  // Name and description of this project.
  name := "Facsimile Collection Library",
  normalizedName := FacsimileCollectionName,
  description := """The Facsimile Collection library provides custom, immutable collections that are required by other
                   |Facsimile libraries as well as third-party libraries.""".stripMargin.replaceAll("\n", " "),
)

// Temporarily commented out - not ready for launch, right now.
//// Name of the facsimile-sfx project.
//lazy val FacsimileSFXName = "facsimile-sfx"
//
//// Facsimile-SFX project.
////
//// The Facsimile-SFX project is a lightweight Scala wrapper for JavaFX.
//lazy val facsimileSFX = project.in(file(FacsimileSFXName))
//.dependsOn(facsimileUtil % dependsOnCompileTest)
//.settings(sourceProjectSettings: _*)
//.settings(docProjectSettings: _*)
//.settings(publishedProjectSettings: _*)
//.settings(
//
//  // Name and description of this project.
//  name := "Facsimile SFX Library",
//  normalizedName := FacsimileSFXName,
//  description:= """The Facsimile SFX library is a lightweight Scala wrapper for JavaFX.""".stripMargin.
//  replaceAll("\n", " "),
//)

// Temporarily commented out - not ready for launch, right now.
//// Name of the facsimile-types project.
//val FacsimileTypesName = "facsimile-types"
//
//// Facsimile-Types project.
////
//// The Facsimile-Types project supports custom value type classes, which support dimensional analysis, physics
//// calculations, probabilities, etc., in a variety of supported units.
//lazy val facsimileTypes = project.in(file(FacsimileTypesName))
//.dependsOn(facsimileUtil % dependsOnCompileTest)
//.settings(sourceProjectSettings: _*)
//.settings(docProjectSettings: _*)
//.settings(publishedProjectSettings: _*)
//.settings(
//
//  // Name and description of this project.
//  name := "Facsimile Types Library",
//  normalizedName := FacsimileTypesName,
//  description := """The Facsimile Types library supports dimensional analysis, physics calculations, probabilities,
//  |specified in a variety of value classes, in a variety of supported units.""".stripMargin.replaceAll("\n", " "),
//
//  libraryDependencies ++= Seq(
//    "org.typelevel" %% "spire" % SpireVersion,
//  ),
//)

// Temporarily commented out - not ready for launch, right now.
//// Name of the facsimile-stat project.
//val FacsimileStatName = "facsimile-stat"
//
//// Facsimile-Stat project.
////
//// The Facsimile-Stat project supports statistical distribution sampling, reporting, analysis and inference testing.
//lazy val facsimileStat = project.in(file(FacsimileStatName))
//.dependsOn(facsimileUtil % dependsOnCompileTest, facsimileTypes % dependsOnCompileTest)
//.settings(sourceProjectSettings: _*)
//.settings(docProjectSettings: _*)
//.settings(publishedProjectSettings: _*)
//.settings(
//
//  // Name and description of this project.
//  name := "Facsimile Statistical Library",
//  normalizedName := FacsimileStatName,
//  description := """The Facsimile Statistical library supports statistical distribution sampling, reporting, analysis
//  |and inference testing.""".stripMargin.replaceAll("\n", " "),
//)

// Name of the facsimile-simulation project.
val FacsimileSimulationName = "facsimile-simulation"

// Facsimile-Simulation project.
//
// The Facsimile-Simulation project provides a purely functional simulation engine for running simulations.
lazy val facsimileSimulation = project.in(file(FacsimileSimulationName))
// Temporarily remove dependency on SFX and Stat modules - not ready for launch, right now.
//.dependsOn(facsimileCollection % dependsOnCompileTest, facsimileSFX % dependsOnCompileTest,
//facsimileStat % dependsOnCompileTest)
.dependsOn(facsimileCollection % dependsOnCompileTest)
.settings(sourceProjectSettings: _*)
.settings(docProjectSettings: _*)
.settings(publishedProjectSettings: _*)
.settings(

  // Name and description of this project.
  name := "Facsimile Simulation Library",
  normalizedName := FacsimileSimulationName,
  description := """The Facsimile Simulation library is a purely functional, discrete-event simulation engine. It is the
  |beating heart at the center of all Facsimile simulation models.""".stripMargin.replaceAll("\n", " "),

  // Facsimile Engine dependencies.
  libraryDependencies ++= Seq(

    // Scopt is a functional command line parsing library.
    "com.github.scopt" %% "scopt" % ScoptVersion,

    // Cats is a general-purpose library supporting functional programming. Facsimile uses the Cat State monad heavily
    // for simulation state transitions.
    "org.typelevel" %% "cats-core" % CatsVersion,

    // Squants is a dimensional analysis library, providing support for modeling physical quantities such as Time,
    // Length, Angle, Velocity, etc.
    "org.typelevel" %% "squants" % SquantsVersion,
  )
)

// Facsimile root project.
//
// The Facsimile root project simply aggregates actions across all Facsimile projects.
//
// TODO: Merge all documentation for sub-projects and publish it ti the Facsimile web-site/elsewhere.
lazy val facsimile = project.in(file("."))
// Temporarily remove dependency on SFX and Stat modules - not ready for launch, right now.
//.aggregate(facsimileUtil, facsimileCollection, facsimileTypes, facsimileSFX, facsimileStat, facsimileSimulation)
.aggregate(facsimileUtil, facsimileCollection, facsimileSimulation)
.enablePlugins(ScalaUnidocPlugin)
.settings(unpublishedProjectSettings: _*)
.settings(

  // Name and description of this project.
  name := "Facsimile",
  normalizedName := "facsimile",
  description := """The Facsimile project's goal is to develop and maintain a high-quality, 3D, discrete-event
  |simulation library that can be used for industrial simulation projects in an engineering and/or manufacturing
  |environment. Facsimile simulations run on Microsoft Windows as well as on Linux, Mac OS, BSD and Unix on the Java
  |virtual machine.""".stripMargin.replaceAll("\n", " "),
)
//scalastyle:on multiple.string.literals
//scalastyle:on scaladoc<|MERGE_RESOLUTION|>--- conflicted
+++ resolved
@@ -52,13 +52,8 @@
 //
 // NOTE: When changing the primary Scala version, remember to update "./.travis.yml" to match.
 val AkkaVersion = "2.6.3"
-<<<<<<< HEAD
 val CatsVersion = "2.1.0"
 val ParboiledVersion = "2.2.0"
-=======
-val CatsVersion = "2.1.1"
-val ParboiledVersion = "2.1.8"
->>>>>>> defb7f60
 val PrimaryScalaVersion = "2.13.1"
 val ScalaMeterVersion = "0.19"
 val ScalaTestPlusScalaCheckVersion = "3.1.0.0-RC2"
