//======================================================================================================================
// Facsimile: A Discrete-Event Simulation Library
// Copyright © 2004-2019, Michael J Allen.
//
// This file is part of Facsimile.
//
// Facsimile is free software: you can redistribute it and/or modify it under the terms of the GNU Lesser General Public
// License as published by the Free Software Foundation, either version 3 of the License, or (at your option) any later
// version.
//
// Facsimile is distributed in the hope that it will be useful, but WITHOUT ANY WARRANTY; without even the implied
// warranty of MERCHANTABILITY or FITNESS FOR A PARTICULAR PURPOSE. See the GNU Lesser General Public License for more
// details.
//
// You should have received a copy of the GNU Lesser General Public License along with Facsimile. If not,
// see http://www.gnu.org/licenses/lgpl.
//
// The developers welcome all comments, suggestions and offers of assistance. For further information, please visit the
// project home page at:
//
//   http://facsim.org/
//
// Thank you for your interest in the Facsimile project!
//
// IMPORTANT NOTE: All patches (modifications to existing files and/or the addition of new files) submitted for
// inclusion as part of the official Facsimile code base, must comply with the published Facsimile Coding Standards. If
// your code fails to comply with the standard, then your patches will be rejected. For further information, please
// visit the coding standards at:
//
//   http://facsim.org/Documentation/CodingStandards/
//======================================================================================================================

//======================================================================================================================
// SBT build configuration Facsimile and its sub-projects.
//======================================================================================================================

import java.time.ZonedDateTime
import java.util.jar.Attributes.Name
import sbtrelease.ReleaseStateTransformations._
import sbtrelease.Version
import scoverage.ScoverageKeys
import xerial.sbt.Sonatype.sonatypeSettings

// Disable certain Scalastyle options, which IntelliJ IDEA insists on applying to SBT sources.
//scalastyle:off scaladoc
//scalastyle:off multiple.string.literals

// Library dependency version information.
//
// Keep all compiler and library version numbers here for easy maintenance.
<<<<<<< HEAD
val AkkaVersion = "2.5.24"
val CatsVersion = "1.6.1"
=======
val AkkaVersion = "2.5.25"
val CatsVersion = "1.6.0"
>>>>>>> 8a8b0fca
val ParboiledVersion = "2.1.8"
val ScalaVersion = "2.12.9"
val ScalaCheckVersion = "1.14.0"
val ScalaTestVersion = "3.0.8"
val ScoptVersion = "4.0.0-RC2"
val SquantsVersion = "1.5.0"

// Date the facsimile project was started.
//
// This is the date that the Facsimile project was announced on the Facsimile web-site (which was actually a few days
// after the project was first registered on Sourceforge, but it's the best date we have).
val facsimileStartDate = ZonedDateTime.parse("2004-06-22T18:16:00-04:00[America/New_York]")

// Date this build was performed.
//
// Ideally, this ought to be the date of the current commit, but that's not so easy to determine. This should be OK,
// particularly for custom builds.
val facsimileBuildDate = ZonedDateTime.now()

// Function to determine the copyright range.
//
// If the year of the start date differs from the year of the build, then the copyright message will have a year range
// (e.g. 2004-2016); otherwise, since both years are the same, it will be a single year value (e.g. 2016). The return
// value is a string with the year range or value as appropriate.
val copyrightRange = {
  val startYear = facsimileStartDate.getYear.toString
  val currentYear = facsimileBuildDate.getYear.toString
  if(startYear == currentYear) startYear
  else s"$startYear-$currentYear"
}

// Git URL.
val gitURL = "https://github.com/Facsimile/facsimile"

// Git SCM record
val gitSCM = s"scm:git:$gitURL.git"

// Dependency criteria for both compile and test.
//
// NOTE: This appears to prevent Scaladoc from resolving links to library dependency documentation. Refer to the
// following bug report for further details:
//
//   https://github.com/sbt/sbt/issues/4929
val dependsOnCompileTest = "compile;test->test"

// Publish artifacts to the Sonatype OSS repository.
//
// It appears that this needs to be set globally.
publishTo in ThisBuild := sonatypePublishTo.value

// Common Scala compilation options (for compiling sources and generating documentation).
lazy val commonScalaCSettings = Seq(
  "-deprecation",
  "-encoding", "UTF-8",
  //"-Xfatal-warnings",
)

// Common project settings.
//
// These settings are common to all SBT root- and sub-projects.
//
// Note that we implement release versioning for artifacts through the Release plugin. The current version is stored in
// the "version.sbt" file.
lazy val commonSettings = Seq(

  // Owning organization.
  //
  // This is the Maven/SBT/Ivy group ID and should match the root package name of the Scala sources. It should also be
  // the reverse of the web-site name (less any "www" prefix). Thus "http://facsim.org/" yields an organization ID/root
  // package name of "org.facsim"
  organization := "org.facsim",

  // Human-readable name of the owning organization.
  organizationName := "Michael J Allen",

  // Web-site of the owning organization.
  organizationHomepage := Some(url("http://facsim.org/")),

  // Homepage of the associated project.
  homepage := Some(url("http://facsim.org/")),

  // Scala cross compiling.
  //
  // Right now, the complexities of supporting multiple Scala versions has been deferred in favor of supporting a single
  // version that meets the project's requirements. This decision forces all users to use the same Scala release that
  // was used to build Facsimile and so will be reviewed in future.
  //
  // IMPORTANT: These values MUST be synchronized with the Travis CI .travis.yml file in the project's root directory,
  // or Travis CI Facsimile builds may yield unexpected results.
  crossScalaVersions := Seq(ScalaVersion),

  // Scala default version.
  //
  // NOTE: While it might appear that these Scala version options should be placed in "sourceProjectSettings", SBT will
  // use the Scala version to decorate the project's artifact/normalized name. Hence, even if a project does not contain
  // any sources, it it still necessary to provide the version of Scala that is in use.
  scalaVersion := crossScalaVersions.value.head,
)

// Doc project settings.
//
// These settings should be added to projects that generate documentation.
lazy val docProjectSettings = Seq(

  // ScalaDoc generation options.
  //
  // The -Ymacro-no-expand prevents macro definitions from being expanded in macro sub-classes (Unidoc is currently
  // unable to accommodate macros, so this is necessary).
  //
  // Note that diagram generation requires that GraphViz be installed on the build machine. However, at the time of
  // writing, ScalaDoc's use of GraphViz is broken and does not work correctly.
  scalacOptions in (Compile, doc) := commonScalaCSettings ++ Seq(
    "-author",
    "-diagrams",
    //"-diagrams-debug", //<-- Uncomment option to debug diagramming errors. Make sure graphviz is installed.
    "-doc-footer", s"Copyright © $copyrightRange, ${organizationName.value}. All rights reserved.",
    "-doc-format:html",
    "-doc-title", "Facsimile API Documentation",
    "-doc-version", version.value,
    "-groups",
    //"-implicits",
    //"-no-prefixes",
    "-Ymacro-expand:none",
  ),

  // Allow Facsimile's ScalaDoc to link to the ScalaDoc documentation of dependent libraries that have included an
  // "apiURL" property in their library's Maven POM configuration.
  autoAPIMappings := true,
)

// Published project settings.
//
// Published projects must define the artifacts to be published, and take care of publishing them to the Sonatype OSS
// repository. Consequently, there is a lot of Maven/SBT/Ivy configuration information here.
//
// Note that the Sonatype plugin's settings are used to ensure that the resulting artifacts can be published to the
// Sonatype OSS repository, which automatically pushes project information to the Maven Central Repository.
//
// NOTES:
// 1.  Test artifacts should NOT be published. This is disabled by the line "publishArtifact in Test := false" below.
// 2.  Third-party artifacts referenced by Facsimile must be available in the Maven Central Repository.
// 3.  Maven metadata that is not defined by SBT properties must be defined in the "pomExtra" setting as XML.
// 4.  Artifacts must be signed via GPG to be published to the Sonatype OSS Nexus repository. In this case, the software
//     must be signed using the key for "authentication@facsim.org". If your version of Facsimile is signed by a
//     different key, then you do not have the official version.)
//
// The sbt-gpg plugin uses GPG (GNU Privacy Guard) to sign artifacts, and this must be installed on the current
// machine. The key ID must be specified in a file configured by the Release Manager, typically
// "~/.sbt/1.0/Credentials.sbt". Finally, the key (including the private key) must be registered in GPG on the local
// machine.
//
// WARNING: THE GPG SECRET KEY AND THE CREDENTIALS FILE MUST NEVER BE MADE PUBLIC AND SHOULD NEVER BE COMMITTED AS PART
// OF THE FACSIMILE SOURCES.
//
// We publish to the snapshots repository, if this is a snapshot, or to the releases staging repository if this is
// an official release.
lazy val publishedProjectSettings = sonatypeSettings ++ Seq(

  // Identifier of the GPG key used to sign artifacts during publication.
  gpgKey := Some("authentication@facsim.org"),

  // Start year of this project.
  startYear := Some(facsimileStartDate.getYear),

  // All Facsimile libraries are published under the LGPL as specified below.
  licenses := Seq(
    "GNU Lesser General Public License version 3 (LGPLv3)" ->
    url("http://www.gnu.org/licenses/lgpl-3.0-standalone.html")
  ),

  // Facsimile utilizes git for version control, hosted by GitHub.
  scmInfo := Some(
    ScmInfo(url(gitURL), gitSCM, Some(gitSCM))
  ),

  // Test artifacts should not be published.
  publishArtifact in Test := false,

  // Developers. Add yourself here if you've contributed code the Facsimile project.
  //
  // Developer fields are: ID, name, email & URL.
  developers := List(
    Developer("mja", "Michael J Allen", "mike.allen@facsim.org", url("http://facsim.org")),
  ),

  // Maven POM information which is not available elsewhere through SBT settings.
  pomExtra :=
  <prerequisites>
    <maven>3.0</maven>
  </prerequisites>
  <issueManagement>
    <system>GitHub Issues</system>
    <url>https://github.com/Facsimile/facsimile/issues</url>
  </issueManagement>,

  // Tell any dependent projects where to find published Facsimile API documentation to link to (via autoAPIMappings).
  // This link will be published in the project's Maven POM file.
  //
  // Note: This documentation is versioned so that links will always be to the version of Facsimile in use by the
  // dependent project.
  apiURL := organizationHomepage.value.map(h => url(h.toString + s"/Documentation/API/${version.value}")),

  // Manifest additions for the main library jar file.
  //
  // The jar file should be sealed so that the packages contained cannot be extended. We also add inception & build
  // timestamps for information purposes.
  packageOptions in (Compile, packageBin) ++= Seq(
    Package.ManifestAttributes(Name.SEALED -> "true"),
    Package.ManifestAttributes("Inception-Timestamp" -> facsimileStartDate.toString),
    Package.ManifestAttributes("Build-Timestamp" -> facsimileBuildDate.toString)
  ),

  // By default, we'll bump the bug-fix/release number of the version following a release.
  releaseVersionBump := Version.Bump.Bugfix,

  // Have the release plugin write current version information into Version.sbt, in the project's root directory.
  //
  // NOTE: The Version.sbt file MUST NOT be manually edited and must be maintained under version control.
  //
  // Commented out, as this no longer appears to be working correctly. Also renamed the version file form "Version.sbt"
  // (my preference) to "version.sbt", so that it works by default. Issue raised:
  //
  //    https://github.com/sbt/sbt-release/issues/252
  //releaseVersionFile := file("Version.sbt"),

  // Employ the following custom release process.
  //
  // This differs from the standard sbt-release process in that:
  // a) We must perform static source checking (using Scalastyle) before setting the release version.
  // b) We employ the sbt-sonatype plugin to publish the project, which also takes care of signing published artifacts.
  releaseProcess := Seq[ReleaseStep](

    // Firstly, verify that none of this project's dependencies are SNAPSHOT releases.
    checkSnapshotDependencies,

    // Prompt for the version to be released and for the next development version.
    inquireVersions,

    // Clean all build files, to ensure the release is built from scratch.
    //
    // NOTE: This does not appear to work too well, so running "sbt clean" before running "sbt release" is highly
    // recommended.
    runClean,

    // Run the test suite, to verify that all tests pass. (This will also compile all code.)
    runTest,

    // Run scalastyle on sources to ensure that sources are correctly formatted and contain no static errors.
    releaseStepInputTask(scalastyle),

    // Run scalastyle on test sources to ensure that sources are correctly formatted and contain no static errors.
    releaseStepInputTask(scalastyle in Test),

    // Update the "Version.sbt" file so that it contains the release version number.
    setReleaseVersion,

    // Commit and tag the release version.
    commitReleaseVersion,
    tagRelease,

    // Publish associated artifacts (requires "publishTo" and "releasePublishArtifactsAction" settings to be configured
    // appropriately).
    publishArtifacts,

    // Update the "Version.sbt" file so that it contains the new development version number.
    setNextVersion,

    // Commit the updated working directory, so that the new development version takes effect.
    commitNextVersion,

    // Push all commits to the upstream repository.
    //
    // This is typically determined by including the "-u" argument to a git push command. The upstream repository for a
    // release MUST be the primary Facsimile repository, not a fork.
    pushChanges,

    // Publish the released version to the Sonatype OSS repository.
    //
    // The "publish-artifacts" step above takes care of publishing the artifacts to Sonatype, so the following command
    // initiates the process of having Sonatype release them, which may fail if Sonatype determines that the artifacts
    // do not meet their current specifications.
    releaseStepCommand("sonatypeReleaseAll"),
  ),
)

// Source project settings.
//
// These settings are common to all projects that contain source files, which must be compiled and tested.
//
// Any library dependencies listed here MUST be universal and not non-transitive.
lazy val sourceProjectSettings = Seq(

  // Scala compiler options.
  //
  // -Xfatal-warnings is disabled because some deprecated code features are still in use, resulting in warnings that
  // cannot currently be suppressed. (The Scala team have been deprecating a lot of features as of 2.11, but there are
  // no alternatives to many of the deprecated classes, which is becoming a nuisance.)
  //
  // As Xfatal-warnings is not in use, it's possible to have builds that generate tons of warnings, but which do not
  // fail a build. This is unacceptable: projects must build clean, without any errors or warnings, as a basic
  // requirement for any release to be performed.
  //
  // -Xstrict-inference is currently disabled as it outputs erroneous warnings for some generic code. See
  // https://issues.scala-lang.org/browse/SI-7991 for further details.
  scalacOptions in Compile := commonScalaCSettings ++ Seq(

    // Code compilation options. YpartialUnification is required by the Typelevel Cats library.
    "-feature",
    "-g:vars",
    "-opt:l:method",
    "-opt-warnings:_",
    "-target:jvm-1.8",
    "-unchecked",
    "-Xcheckinit",
    "-Xlint:_",
    //"-Xstrict-inference",
    "-Ypartial-unification",
    "-Ywarn-adapted-args",
    "-Ywarn-dead-code",
    "-Ywarn-inaccessible",
    "-Ywarn-infer-any",
    "-Ywarn-nullary-override",
    "-Ywarn-nullary-unit",
    "-Ywarn-numeric-widen",
    "-Ywarn-unused",
    "-Ywarn-unused-import",
    "-Ywarn-value-discard",
  ),

  // Fork all tests, so that they run in a separate process.
  fork in Test := true,

  // Make sure that tests execute in sequence (we may change this in future, but, for now, it's a lot easier to
  // understand test output if tests execute sequentially).
  parallelExecution in Test := false,

  // Code test coverage settings.
  //
  // Target coverage is 100%. Over time, the test coverage required for a successful build will be raised to this value
  // to ensure code is as fully tested as possible.
  //
  // Note: NEVER set ScoverageKeys.coverageEnabled to true, as it will cause the library to look for the Scoverage
  // measurement files on the original build machine, and throw a FileNotFoundException when it fails to locate them.
  // Instead, issuing "coverage" or "coverageOn" commands to SBT will enable coverage (prior to testing on Travis CI,
  // for example). Also, make sure that "clean" is issued prior to any build operation.
  ScoverageKeys.coverageHighlighting := true,
  ScoverageKeys.coverageFailOnMinimum := true,
  ScoverageKeys.coverageMinimum := 0,

  // Required libraries common to all source projects.
  //
  // As stated above, these must be universal and non-transitive for all projects. In particular, indirect dependencies
  // (dependencies that are required by direct dependencies) should not be explicitly included, as this can lead to
  // versioning problems (such as depending upon two or more different versions of the same library).
  //
  // Right now, the only universal dependencies are libraries required by the test phase.
  libraryDependencies ++= Seq(

    // ScalaCheck is a property-based testing library, used extensively within Facsimile's test suite.
    "org.scalacheck" %% "scalacheck" % ScalaCheckVersion % Test,

    // ScalaTest is a library providing a framework for unit-testing
    "org.scalatest" %% "scalatest" % ScalaTestVersion % Test,
  ),
)

// Settings for all projects that should not publish artifacts to the Sonatype OSS repository.
lazy val unpublishedProjectSettings = Seq(

  // Ensure that the current project does not publish any of its artifacts.
  publishArtifact := false,
)

// Name of the facsimile-util project.
val FacsimileUtilName = "facsimile-util"

// Facsimile-Util project.
//
// The Facsimile-Util project contains common utility code that is utilized by other Facsimile projects, as well as
// third-party projects.
lazy val facsimileUtil = project.in(file(FacsimileUtilName))
.settings(commonSettings: _*)
.settings(sourceProjectSettings: _*)
.settings(docProjectSettings: _*)
.settings(publishedProjectSettings: _*)
.settings(

  // Name and description of this project.
  name := "Facsimile Utility Library",
  normalizedName := FacsimileUtilName,
  description := """The Facsimile Utility library provides a number of utilities required by other Facsimile libraries
  |as well as third-party libraries.""".stripMargin.replaceAll("\n", " "),

  // Utility library dependencies.
  libraryDependencies ++= Seq(

    // The Scala reflection library is required for implementing macros.
    "org.scala-lang" % "scala-reflect" % ScalaVersion,

    // Akka streams library & testkit (the latter scoped for testing only).
    //
    // This is used for creating streams of data.
    //
    // Akka streams additionally includes the following library dependencies:
    //
    // "com.typesafe" %% "config"
    // "com.typesafe" %% "ssl-config-core"
    // "com.typesafe.akka" %% "akka-core"
    // "com.typesafe.akka" %% "akka-actor"
    // "com.typesafe.akka" %% "akka-protobuf"
    // "org.reactivestreams" %% "reactive-streams"
    // "org.scala-lang.modules" %% "scala-java8-compat"
    // "org.scala-lang.modules" %% "scala-parser-combinators"
    "com.typesafe.akka" %% "akka-stream" % AkkaVersion,
    "com.typesafe.akka" %% "akka-stream-testkit" % AkkaVersion % Test,

    // Parboiled 2 is a parsing library, required for Facsimile's file parsing capabilities.
    "org.parboiled" %% "parboiled" % ParboiledVersion,
  ),

  // Help the test code find the test JAR files that we use to verify JAR file manifests.
  unmanagedBase in Test := baseDirectory.value / "src/test/lib",
)

// Name of the facsimile-collection project.
val FacsimileCollectionName = "facsimile-collection"

// Facsimile-Collection project.
//
// The Facsimile-Collection project contains custom, immutable collections that are utilized by other Facsimile
// projects.
lazy val facsimileCollection = project.in(file(FacsimileCollectionName))
.dependsOn(facsimileUtil % dependsOnCompileTest)
.settings(commonSettings: _*)
.settings(sourceProjectSettings: _*)
.settings(docProjectSettings: _*)
.settings(publishedProjectSettings: _*)
.settings(

  // Name and description of this project.
  name := "Facsimile Collection Library",
  normalizedName := FacsimileCollectionName,
  description := """The Facsimile Collection library provides custom, immutable collections that are required by other
                   |Facsimile libraries as well as third-party libraries.""".stripMargin.replaceAll("\n", " "),
)

// Temporarily commented out - not ready for launch, right now.
//// Name of the facsimile-sfx project.
//lazy val FacsimileSFXName = "facsimile-sfx"
//
//// Facsimile-SFX project.
////
//// The Facsimile-SFX project is a lightweight Scala wrapper for JavaFX.
//lazy val facsimileSFX = project.in(file(FacsimileSFXName))
//.dependsOn(facsimileUtil % dependsOnCompileTest)
//.settings(commonSettings: _*)
//.settings(sourceProjectSettings: _*)
//.settings(docProjectSettings: _*)
//.settings(publishedProjectSettings: _*)
//.settings(
//
//  // Name and description of this project.
//  name := "Facsimile SFX Library",
//  normalizedName := FacsimileSFXName,
//  description:= """The Facsimile SFX library is a lightweight Scala wrapper for JavaFX.""".stripMargin.
//  replaceAll("\n", " "),
//)

// Temporarily commented out - not ready for launch, right now.
//// Name of the facsimile-types project.
//val FacsimileTypesName = "facsimile-types"
//
//// Facsimile-Types project.
////
//// The Facsimile-Types project supports custom value type classes, which support dimensional analysis, physics
//// calculations, probabilities, etc., in a variety of supported units.
//lazy val facsimileTypes = project.in(file(FacsimileTypesName))
//.dependsOn(facsimileUtil % dependsOnCompileTest)
//.settings(commonSettings: _*)
//.settings(sourceProjectSettings: _*)
//.settings(docProjectSettings: _*)
//.settings(publishedProjectSettings: _*)
//.settings(
//
//  // Name and description of this project.
//  name := "Facsimile Types Library",
//  normalizedName := FacsimileTypesName,
//  description := """The Facsimile Types library supports dimensional analysis, physics calculations, probabilities,
//  |specified in a variety of value classes, in a variety of supported units.""".stripMargin.replaceAll("\n", " "),
//
//  libraryDependencies ++= Seq(
//    "org.typelevel" %% "spire" % SpireVersion,
//  ),
//)

// Temporarily commented out - not ready for launch, right now.
//// Name of the facsimile-stat project.
//val FacsimileStatName = "facsimile-stat"
//
//// Facsimile-Stat project.
////
//// The Facsimile-Stat project supports statistical distribution sampling, reporting, analysis and inference testing.
//lazy val facsimileStat = project.in(file(FacsimileStatName))
//.dependsOn(facsimileUtil % dependsOnCompileTest, facsimileTypes % dependsOnCompileTest)
//.settings(commonSettings: _*)
//.settings(sourceProjectSettings: _*)
//.settings(docProjectSettings: _*)
//.settings(publishedProjectSettings: _*)
//.settings(
//
//  // Name and description of this project.
//  name := "Facsimile Statistical Library",
//  normalizedName := FacsimileStatName,
//  description := """The Facsimile Statistical library supports statistical distribution sampling, reporting, analysis
//  |and inference testing.""".stripMargin.replaceAll("\n", " "),
//)

// Name of the facsimile-simulation project.
val FacsimileSimulationName = "facsimile-simulation"

// Facsimile-Simulation project.
//
// The Facsimile-Simulation project provides a purely functional simulation engine for running simulations.
lazy val facsimileSimulation = project.in(file(FacsimileSimulationName))
// Temporarily remove dependency on SFX and Stat modules - not ready for launch, right now.
//.dependsOn(facsimileCollection % dependsOnCompileTest, facsimileSFX % dependsOnCompileTest,
//facsimileStat % dependsOnCompileTest)
.dependsOn(facsimileCollection % dependsOnCompileTest)
.settings(commonSettings: _*)
.settings(sourceProjectSettings: _*)
.settings(docProjectSettings: _*)
.settings(publishedProjectSettings: _*)
.settings(

  // Name and description of this project.
  name := "Facsimile Simulation Library",
  normalizedName := FacsimileSimulationName,
  description := """The Facsimile Simulation library is a purely functional, discrete-event simulation engine. It is the
  |beating heart at the center of all Facsimile simulation models.""".stripMargin.replaceAll("\n", " "),

  // Facsimile Engine dependencies.
  libraryDependencies ++= Seq(

    // Scopt is a functional command line parsing library.
    "com.github.scopt" %% "scopt" % ScoptVersion,

    // Cats is a general-purpose library supporting functional programming. Facsimile uses the Cat State monad heavily
    // for simulation state transitions.
    "org.typelevel" %% "cats-core" % CatsVersion,

    // Squants is a dimensional analysis library, providing support for modeling physical quantities such as Time,
    // Length, Angle, Velocity, etc.
    "org.typelevel" %% "squants" % SquantsVersion,
  )
)

// Facsimile root project.
//
// The Facsimile root project simply aggregates actions across all Facsimile projects.
//
// TODO: Merge all documentation for sub-projects and publish it ti the Facsimile web-site/elsewhere.
lazy val facsimile = project.in(file("."))
// Temporarily remove dependency on SFX and Stat modules - not ready for launch, right now.
//.aggregate(facsimileUtil, facsimileCollection, facsimileTypes, facsimileSFX, facsimileStat, facsimileSimulation)
.aggregate(facsimileUtil, facsimileCollection, facsimileSimulation)
.enablePlugins(ScalaUnidocPlugin)
.settings(commonSettings: _*)
.settings(unpublishedProjectSettings: _*)
.settings(

  // Name and description of this project.
  name := "Facsimile",
  normalizedName := "facsimile",
  description := """The Facsimile project's goal is to develop and maintain a high-quality, 3D, discrete-event
  |simulation library that can be used for industrial simulation projects in an engineering and/or manufacturing
  |environment. Facsimile simulations run on Microsoft Windows as well as on Linux, Mac OS, BSD and Unix on the Java
  |virtual machine.""".stripMargin.replaceAll("\n", " "),
)
//scalastyle:on multiple.string.literals
//scalastyle:on scaladoc<|MERGE_RESOLUTION|>--- conflicted
+++ resolved
@@ -48,13 +48,8 @@
 // Library dependency version information.
 //
 // Keep all compiler and library version numbers here for easy maintenance.
-<<<<<<< HEAD
-val AkkaVersion = "2.5.24"
+val AkkaVersion = "2.5.25"
 val CatsVersion = "1.6.1"
-=======
-val AkkaVersion = "2.5.25"
-val CatsVersion = "1.6.0"
->>>>>>> 8a8b0fca
 val ParboiledVersion = "2.1.8"
 val ScalaVersion = "2.12.9"
 val ScalaCheckVersion = "1.14.0"
