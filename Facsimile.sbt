--- conflicted
+++ resolved
@@ -57,13 +57,8 @@
 val PrimaryScalaVersion = "2.13.7"
 val ScalaMeterVersion = "0.21"
 val ScalaTestPlusScalaCheckVersion = "3.1.0.0-RC2"
-<<<<<<< HEAD
-val ScalaTestVersion = "3.2.10"
+val ScalaTestVersion = "3.2.19"
 val ScoptVersion = "4.1.0"
-=======
-val ScalaTestVersion = "3.2.19"
-val ScoptVersion = "4.0.1"
->>>>>>> 00580587
 val SquantsVersion = "1.8.3"
 
 // Regular expression for matching release versions.
